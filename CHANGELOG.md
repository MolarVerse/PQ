# Changelog

All notable changes to this project will be documented in this file.

## Next Release

<<<<<<< HEAD
### Bug Fixes

- Temperature setup now gets correctly printed to the .log output file
=======
### CI

- Combined all CI workflows into a single workflow file
>>>>>>> fa99fdfd

<!-- insertion marker -->
## [v0.5.3](https://github.com/MolarVerse/PQ/releases/tag/v0.5.3) - 2025-02-03

### Enhancements

- ASE interface for DFTB+ calculations added
- Add a new keyword 'freset_forces' to reset forces to zero after each step
- init_velocities keyword is ignored if non-zero velocities are present
- init_velocities can now be forced via the 'force' option

### Bug Fixes

- Volume now gets correctly printed to the .log output file

### CI

- Updated CMakeLists.txt to support macOS arm64 architecture.
- Added CI workflow for macOS arm64 architecture.

## [v0.5.2](https://github.com/MolarVerse/PQ/releases/tag/v0.5.2) - 2025-01-05

### Enhancements

- The reference output file is now decoupled from the .log output file and is given
  its own input file keyword 'reference_file'
- Citations added in the .ref output file for the available QM programs,
  the v-Verlet integrator, the RATTLE algorithm and PQ itself
- BibTeX entries are now included in the .ref output file

### CI

- CI workflows removed `on push` events
- building and testing workflows are deployed now only if relevant files change
- Added checks to PRs if latest base commit is included in changes of PR

### Bug Fixes

- CI for Release build updated to install all integration test dependencies
- Full anistrop coupling works now with stochastic cell rescaling manostat

## [v0.5.1](https://github.com/MolarVerse/PQ/releases/tag/v0.5.1) - 2025-01-05

### Enhancements

- Nose-Hoover chain restarting now including old chain parameters
- 'dftb_file' keyword added to change default input file dtfb.template
  for dftbplus QMMD
- Input keys in input file can now be given case-insensitive as well as with '-' or '_'
- Checks for `CHANGELOG.md` modifications on pull requests and pulls

### Bug Fixes

- Fixed QM atoms update for QM-MD calculations

### Testing

- Integration test added for DFTB+ calculation

## [v0.4.5](https://github.com/MolarVerse/PQ/releases/tag/v0.4.5) - 2024-07-13

### Bug Fixes

- Minimal Image Convention for triclinic cells now implemented with analytic extension

## [v0.4.4](https://github.com/MolarVerse/PQ/releases/tag/v0.4.4) - 2024-07-09

### Bug Fixes

- Anisotropic NPT calculations now working correctly

### Known Bugs

- Minimal Image Convention for triclinic cells only approximate

## [v0.4.3](https://github.com/MolarVerse/PQ/releases/tag/v0.4.3) - 2024-07-08

### Bug Fixes

- MACE NPT calculations bug fix - virial evaluation is now correct

### Known Bugs

- Anisotropic NPT calculations not working properly!
- Minimal Image Convention for triclinic cells only approximate

## [v0.4.2](https://github.com/MolarVerse/PQ/releases/tag/v0.4.2) - 2024-07-04

### Bug Fixes

- Isotropic manostats producing SEGFAULTS is now fixed
- Version number in output files is now always the latest tag

### Testing

-Integration Test added for an exemplary NPT calculation using Berendsen-Thermostat and -Manostat (isotropic)

### Known Bugs

- MACE NPT calculations not working!
- Anisotropic NPT calculations not working properly!
- Minimal Image Convention for triclinic cells only approximate

## [v0.4.1](https://github.com/MolarVerse/PQ/releases/tag/v0.4.1) - 2024-07-02

### Enhancements

- Logfile output updated to give all important information about the simulation settings

### CI

- added CI workflow for Kokkos enabled compilations

### Known Bugs

- Isotropic manostats producing SEGFAULTS
- MACE NPT calculations not working!
- Anisotropic NPT calculations not working properly!
- Minimal Image Convention for triclinic cells only approximate

## [v0.4.0](https://github.com/MolarVerse/PQ/releases/tag/v0.4.0) - 2024-07-01

### Features

- M-Shake
- MACE Neural Network Potential for QM-MD calculations
- Steepest-Descent Optimizer and ADAM optimizer

### Known Bugs

- MACE NPT calculations not working!
- Anisotropic NPT calculations not working properly!
- Minimal Image Convention for triclinic cells only approximate<|MERGE_RESOLUTION|>--- conflicted
+++ resolved
@@ -4,15 +4,13 @@
 
 ## Next Release
 
-<<<<<<< HEAD
 ### Bug Fixes
 
 - Temperature setup now gets correctly printed to the .log output file
-=======
+
 ### CI
 
 - Combined all CI workflows into a single workflow file
->>>>>>> fa99fdfd
 
 <!-- insertion marker -->
 ## [v0.5.3](https://github.com/MolarVerse/PQ/releases/tag/v0.5.3) - 2025-02-03
