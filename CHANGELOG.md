--- conflicted
+++ resolved
@@ -4,16 +4,14 @@
 
 ## Next Release
 
-<<<<<<< HEAD
 ### Enhancements
 
 - Atom positions of triclinic boxes are now wrapped into the simulation box
   when written to the trajectory output file
-=======
+
 ### Bug Fixes
 
 - Eigen version finally fixed to 5.0.0 (latest aka master broken on 28.09.25)
->>>>>>> b0da29c7
 
 <!-- insertion marker -->
 ## [v0.6.2](https://github.com/MolarVerse/PQ/releases/tag/v0.6.2) - 2025-08-22
