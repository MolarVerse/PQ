--- conflicted
+++ resolved
@@ -40,10 +40,6 @@
 
 - Integration test added for DFTB+ calculation
 
-<<<<<<< HEAD
-=======
-<!-- insertion marker -->
->>>>>>> 64190d3f
 ## [v0.4.5](https://github.com/MolarVerse/PQ/releases/tag/v0.4.5) - 2024-07-13
 
 ### Bug Fixes
