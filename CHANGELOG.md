# Changelog

All notable changes to this project will be documented in this file.

## Next Release

<<<<<<< HEAD
### Enhancements

- new MACE models added
=======
### Bug Fixes

- Temperature setup now gets correctly printed to the .log output file

### CI

- Combined all CI workflows into a single workflow file
>>>>>>> f1532bfe

<!-- insertion marker -->
## [v0.5.3](https://github.com/MolarVerse/PQ/releases/tag/v0.5.3) - 2025-02-03

### Enhancements

- ASE interface for DFTB+ calculations added
- Add a new keyword 'freset_forces' to reset forces to zero after each step
- init_velocities keyword is ignored if non-zero velocities are present
- init_velocities can now be forced via the 'force' option

### Bug Fixes

- Volume now gets correctly printed to the .log output file

### CI

- Updated CMakeLists.txt to support macOS arm64 architecture.
- Added CI workflow for macOS arm64 architecture.

## [v0.5.2](https://github.com/MolarVerse/PQ/releases/tag/v0.5.2) - 2025-01-05

### Enhancements

- The reference output file is now decoupled from the .log output file and is given
  its own input file keyword 'reference_file'
- Citations added in the .ref output file for the available QM programs,
  the v-Verlet integrator, the RATTLE algorithm and PQ itself
- BibTeX entries are now included in the .ref output file

### CI

- CI workflows removed `on push` events
- building and testing workflows are deployed now only if relevant files change
- Added checks to PRs if latest base commit is included in changes of PR

### Bug Fixes

- CI for Release build updated to install all integration test dependencies
- Full anistrop coupling works now with stochastic cell rescaling manostat

## [v0.5.1](https://github.com/MolarVerse/PQ/releases/tag/v0.5.1) - 2025-01-05

### Enhancements

- Nose-Hoover chain restarting now including old chain parameters
- 'dftb_file' keyword added to change default input file dtfb.template
  for dftbplus QMMD
- Input keys in input file can now be given case-insensitive as well as with '-' or '_'
- Checks for `CHANGELOG.md` modifications on pull requests and pulls

### Bug Fixes

- Fixed QM atoms update for QM-MD calculations

### Testing

- Integration test added for DFTB+ calculation

## [v0.4.5](https://github.com/MolarVerse/PQ/releases/tag/v0.4.5) - 2024-07-13

### Bug Fixes

- Minimal Image Convention for triclinic cells now implemented with analytic extension

## [v0.4.4](https://github.com/MolarVerse/PQ/releases/tag/v0.4.4) - 2024-07-09

### Bug Fixes

- Anisotropic NPT calculations now working correctly

### Known Bugs

- Minimal Image Convention for triclinic cells only approximate

## [v0.4.3](https://github.com/MolarVerse/PQ/releases/tag/v0.4.3) - 2024-07-08

### Bug Fixes

- MACE NPT calculations bug fix - virial evaluation is now correct

### Known Bugs

- Anisotropic NPT calculations not working properly!
- Minimal Image Convention for triclinic cells only approximate

## [v0.4.2](https://github.com/MolarVerse/PQ/releases/tag/v0.4.2) - 2024-07-04

### Bug Fixes

- Isotropic manostats producing SEGFAULTS is now fixed
- Version number in output files is now always the latest tag

### Testing

-Integration Test added for an exemplary NPT calculation using Berendsen-Thermostat and -Manostat (isotropic)

### Known Bugs

- MACE NPT calculations not working!
- Anisotropic NPT calculations not working properly!
- Minimal Image Convention for triclinic cells only approximate

## [v0.4.1](https://github.com/MolarVerse/PQ/releases/tag/v0.4.1) - 2024-07-02

### Enhancements

- Logfile output updated to give all important information about the simulation settings

### CI

- added CI workflow for Kokkos enabled compilations

### Known Bugs

- Isotropic manostats producing SEGFAULTS
- MACE NPT calculations not working!
- Anisotropic NPT calculations not working properly!
- Minimal Image Convention for triclinic cells only approximate

## [v0.4.0](https://github.com/MolarVerse/PQ/releases/tag/v0.4.0) - 2024-07-01

### Features

- M-Shake
- MACE Neural Network Potential for QM-MD calculations
- Steepest-Descent Optimizer and ADAM optimizer

### Known Bugs

- MACE NPT calculations not working!
- Anisotropic NPT calculations not working properly!
- Minimal Image Convention for triclinic cells only approximate<|MERGE_RESOLUTION|>--- conflicted
+++ resolved
@@ -4,11 +4,11 @@
 
 ## Next Release
 
-<<<<<<< HEAD
+
 ### Enhancements
 
 - new MACE models added
-=======
+
 ### Bug Fixes
 
 - Temperature setup now gets correctly printed to the .log output file
@@ -16,7 +16,7 @@
 ### CI
 
 - Combined all CI workflows into a single workflow file
->>>>>>> f1532bfe
+
 
 <!-- insertion marker -->
 ## [v0.5.3](https://github.com/MolarVerse/PQ/releases/tag/v0.5.3) - 2025-02-03
