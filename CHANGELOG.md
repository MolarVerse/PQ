--- conflicted
+++ resolved
@@ -6,12 +6,9 @@
 
 ### Enhancements
 
-<<<<<<< HEAD
 - new random_seed keyword for reproducibility
-=======
 - QM loop time limit info gets printed to the .log file
 - QM loop time limit default value is set to 3600 (1 hour)
->>>>>>> 90076825
 
 ### Bug Fixes
 
