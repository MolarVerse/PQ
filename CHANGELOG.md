--- conflicted
+++ resolved
@@ -9,17 +9,13 @@
 - Nose-Hoover chain restarting now including old chain parameters
 - 'dftb_file' keyword added to change default input file dtfb.template
   for dftbplus QMMD
-<<<<<<< HEAD
+- input keys in input file can now be given case-insensitive as well as with '-' or '_'
+- Checks for `CHANGELOG.md` modifications on pull requests and pulls
 
 ### Bug Fixes
 
 - full anistrop coupling works now with stochastic cell rescaling manostat
-
-=======
-- input keys in input file can now be given case-insensitive as well as with '-' or '_'
-- Checks for `CHANGELOG.md` modifications on pull requests and pulls
   
->>>>>>> ea3f1e11
 <!-- insertion marker -->
 ## [v0.4.5](https://github.com/MolarVerse/PQ/releases/tag/v0.4.5) - 2024-07-13
 
