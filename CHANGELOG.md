# Changelog

All notable changes to this project will be documented in this file.

## Next Release

<<<<<<< HEAD
### Enhancements

- QM loop time limit info gets printed to the .log file
- QM loop time limit default value is set to 3600 (1 hour)
=======
### Bug Fixes

- Index 0 is now correctly out of bounds in topology file
>>>>>>> 4a6aafe8

<!-- insertion marker -->
## [v0.6.0](https://github.com/MolarVerse/PQ/releases/tag/v0.6.0) - 2025-04-02

### Enhancements

- new MACE models added
- ASE based xTB calculator added
- new keyword added to set custom MACE model *via* url
- option to overwrite existing output files added

### Bug Fixes

- Temperature setup now gets correctly printed to the .log output file

### CI

- Combined all CI workflows into a single workflow file

### Testing

- Added `src/QM` to ignore for code coverage reports

## [v0.5.3](https://github.com/MolarVerse/PQ/releases/tag/v0.5.3) - 2025-02-03

### Enhancements

- ASE interface for DFTB+ calculations added
- Add a new keyword 'freset_forces' to reset forces to zero after each step
- init_velocities keyword is ignored if non-zero velocities are present
- init_velocities can now be forced via the 'force' option

### Bug Fixes

- Volume now gets correctly printed to the .log output file

### CI

- Updated CMakeLists.txt to support macOS arm64 architecture.
- Added CI workflow for macOS arm64 architecture.

## [v0.5.2](https://github.com/MolarVerse/PQ/releases/tag/v0.5.2) - 2025-01-05

### Enhancements

- The reference output file is now decoupled from the .log output file and is given
  its own input file keyword 'reference_file'
- Citations added in the .ref output file for the available QM programs,
  the v-Verlet integrator, the RATTLE algorithm and PQ itself
- BibTeX entries are now included in the .ref output file

### CI

- CI workflows removed `on push` events
- building and testing workflows are deployed now only if relevant files change
- Added checks to PRs if latest base commit is included in changes of PR

### Bug Fixes

- CI for Release build updated to install all integration test dependencies
- Full anistrop coupling works now with stochastic cell rescaling manostat

## [v0.5.1](https://github.com/MolarVerse/PQ/releases/tag/v0.5.1) - 2025-01-05

### Enhancements

- Nose-Hoover chain restarting now including old chain parameters
- 'dftb_file' keyword added to change default input file dtfb.template
  for dftbplus QMMD
- Input keys in input file can now be given case-insensitive as well as with '-' or '_'
- Checks for `CHANGELOG.md` modifications on pull requests and pulls

### Bug Fixes

- Fixed QM atoms update for QM-MD calculations

### Testing

- Integration test added for DFTB+ calculation

## [v0.4.5](https://github.com/MolarVerse/PQ/releases/tag/v0.4.5) - 2024-07-13

### Bug Fixes

- Minimal Image Convention for triclinic cells now implemented with analytic extension

## [v0.4.4](https://github.com/MolarVerse/PQ/releases/tag/v0.4.4) - 2024-07-09

### Bug Fixes

- Anisotropic NPT calculations now working correctly

### Known Bugs

- Minimal Image Convention for triclinic cells only approximate

## [v0.4.3](https://github.com/MolarVerse/PQ/releases/tag/v0.4.3) - 2024-07-08

### Bug Fixes

- MACE NPT calculations bug fix - virial evaluation is now correct

### Known Bugs

- Anisotropic NPT calculations not working properly!
- Minimal Image Convention for triclinic cells only approximate

## [v0.4.2](https://github.com/MolarVerse/PQ/releases/tag/v0.4.2) - 2024-07-04

### Bug Fixes

- Isotropic manostats producing SEGFAULTS is now fixed
- Version number in output files is now always the latest tag

### Testing

-Integration Test added for an exemplary NPT calculation using Berendsen-Thermostat and -Manostat (isotropic)

### Known Bugs

- MACE NPT calculations not working!
- Anisotropic NPT calculations not working properly!
- Minimal Image Convention for triclinic cells only approximate

## [v0.4.1](https://github.com/MolarVerse/PQ/releases/tag/v0.4.1) - 2024-07-02

### Enhancements

- Logfile output updated to give all important information about the simulation settings

### CI

- added CI workflow for Kokkos enabled compilations

### Known Bugs

- Isotropic manostats producing SEGFAULTS
- MACE NPT calculations not working!
- Anisotropic NPT calculations not working properly!
- Minimal Image Convention for triclinic cells only approximate

## [v0.4.0](https://github.com/MolarVerse/PQ/releases/tag/v0.4.0) - 2024-07-01

### Features

- M-Shake
- MACE Neural Network Potential for QM-MD calculations
- Steepest-Descent Optimizer and ADAM optimizer

### Known Bugs

- MACE NPT calculations not working!
- Anisotropic NPT calculations not working properly!
- Minimal Image Convention for triclinic cells only approximate<|MERGE_RESOLUTION|>--- conflicted
+++ resolved
@@ -4,16 +4,14 @@
 
 ## Next Release
 
-<<<<<<< HEAD
 ### Enhancements
 
 - QM loop time limit info gets printed to the .log file
 - QM loop time limit default value is set to 3600 (1 hour)
-=======
+
 ### Bug Fixes
 
 - Index 0 is now correctly out of bounds in topology file
->>>>>>> 4a6aafe8
 
 <!-- insertion marker -->
 ## [v0.6.0](https://github.com/MolarVerse/PQ/releases/tag/v0.6.0) - 2025-04-02
