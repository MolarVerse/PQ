# Changelog

All notable changes to this project will be documented in this file.

## Next Release

<<<<<<< HEAD
### Enhancements

- QM loop time limit info gets printed to the .log file
- QM loop time limit default value is set to 3600 (1 hour)
=======
### Internal

- added function to check boolean strings in input file
>>>>>>> 1a73a964

### Bug Fixes

- Index 0 is now correctly out of bounds in topology file

### CI

- CI workflow for macOS architecture removed

<!-- insertion marker -->
## [v0.6.0](https://github.com/MolarVerse/PQ/releases/tag/v0.6.0) - 2025-04-02

### Enhancements

- new MACE models added
- ASE based xTB calculator added
- new keyword added to set custom MACE model *via* url
- option to overwrite existing output files added

### Bug Fixes

- Temperature setup now gets correctly printed to the .log output file

### CI

- Combined all CI workflows into a single workflow file

### Testing

- Added `src/QM` to ignore for code coverage reports

## [v0.5.3](https://github.com/MolarVerse/PQ/releases/tag/v0.5.3) - 2025-02-03

### Enhancements

- ASE interface for DFTB+ calculations added
- Add a new keyword 'freset_forces' to reset forces to zero after each step
- init_velocities keyword is ignored if non-zero velocities are present
- init_velocities can now be forced via the 'force' option

### Bug Fixes

- Volume now gets correctly printed to the .log output file

### CI

- Updated CMakeLists.txt to support macOS arm64 architecture.
- Added CI workflow for macOS arm64 architecture.

## [v0.5.2](https://github.com/MolarVerse/PQ/releases/tag/v0.5.2) - 2025-01-05

### Enhancements

- The reference output file is now decoupled from the .log output file and is given
  its own input file keyword 'reference_file'
- Citations added in the .ref output file for the available QM programs,
  the v-Verlet integrator, the RATTLE algorithm and PQ itself
- BibTeX entries are now included in the .ref output file

### CI

- CI workflows removed `on push` events
- building and testing workflows are deployed now only if relevant files change
- Added checks to PRs if latest base commit is included in changes of PR

### Bug Fixes

- CI for Release build updated to install all integration test dependencies
- Full anistrop coupling works now with stochastic cell rescaling manostat

## [v0.5.1](https://github.com/MolarVerse/PQ/releases/tag/v0.5.1) - 2025-01-05

### Enhancements

- Nose-Hoover chain restarting now including old chain parameters
- 'dftb_file' keyword added to change default input file dtfb.template
  for dftbplus QMMD
- Input keys in input file can now be given case-insensitive as well as with '-' or '_'
- Checks for `CHANGELOG.md` modifications on pull requests and pulls

### Bug Fixes

- Fixed QM atoms update for QM-MD calculations

### Testing

- Integration test added for DFTB+ calculation

## [v0.4.5](https://github.com/MolarVerse/PQ/releases/tag/v0.4.5) - 2024-07-13

### Bug Fixes

- Minimal Image Convention for triclinic cells now implemented with analytic extension

## [v0.4.4](https://github.com/MolarVerse/PQ/releases/tag/v0.4.4) - 2024-07-09

### Bug Fixes

- Anisotropic NPT calculations now working correctly

### Known Bugs

- Minimal Image Convention for triclinic cells only approximate

## [v0.4.3](https://github.com/MolarVerse/PQ/releases/tag/v0.4.3) - 2024-07-08

### Bug Fixes

- MACE NPT calculations bug fix - virial evaluation is now correct

### Known Bugs

- Anisotropic NPT calculations not working properly!
- Minimal Image Convention for triclinic cells only approximate

## [v0.4.2](https://github.com/MolarVerse/PQ/releases/tag/v0.4.2) - 2024-07-04

### Bug Fixes

- Isotropic manostats producing SEGFAULTS is now fixed
- Version number in output files is now always the latest tag

### Testing

-Integration Test added for an exemplary NPT calculation using Berendsen-Thermostat and -Manostat (isotropic)

### Known Bugs

- MACE NPT calculations not working!
- Anisotropic NPT calculations not working properly!
- Minimal Image Convention for triclinic cells only approximate

## [v0.4.1](https://github.com/MolarVerse/PQ/releases/tag/v0.4.1) - 2024-07-02

### Enhancements

- Logfile output updated to give all important information about the simulation settings

### CI

- added CI workflow for Kokkos enabled compilations

### Known Bugs

- Isotropic manostats producing SEGFAULTS
- MACE NPT calculations not working!
- Anisotropic NPT calculations not working properly!
- Minimal Image Convention for triclinic cells only approximate

## [v0.4.0](https://github.com/MolarVerse/PQ/releases/tag/v0.4.0) - 2024-07-01

### Features

- M-Shake
- MACE Neural Network Potential for QM-MD calculations
- Steepest-Descent Optimizer and ADAM optimizer

### Known Bugs

- MACE NPT calculations not working!
- Anisotropic NPT calculations not working properly!
- Minimal Image Convention for triclinic cells only approximate<|MERGE_RESOLUTION|>--- conflicted
+++ resolved
@@ -4,20 +4,18 @@
 
 ## Next Release
 
-<<<<<<< HEAD
 ### Enhancements
 
 - QM loop time limit info gets printed to the .log file
 - QM loop time limit default value is set to 3600 (1 hour)
-=======
-### Internal
-
-- added function to check boolean strings in input file
->>>>>>> 1a73a964
 
 ### Bug Fixes
 
 - Index 0 is now correctly out of bounds in topology file
+
+### Internal
+
+- added function to check boolean strings in input file
 
 ### CI
 
