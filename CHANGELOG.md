# Changelog

All notable changes to this project will be documented in this file.

## Next Release

### Enhancements

- new MACE models added
- ASE based xTB calculator added
<<<<<<< HEAD
- new keyword added to set custom MACE model *via* url
=======
- option to overwrite existing output files added
>>>>>>> 86a6a7b5

### Bug Fixes

- Temperature setup now gets correctly printed to the .log output file

### CI

- Combined all CI workflows into a single workflow file

### Testing

- Added `src/QM` to ignore for code coverage reports


<!-- insertion marker -->
## [v0.5.3](https://github.com/MolarVerse/PQ/releases/tag/v0.5.3) - 2025-02-03

### Enhancements

- ASE interface for DFTB+ calculations added
- Add a new keyword 'freset_forces' to reset forces to zero after each step
- init_velocities keyword is ignored if non-zero velocities are present
- init_velocities can now be forced via the 'force' option

### Bug Fixes

- Volume now gets correctly printed to the .log output file

### CI

- Updated CMakeLists.txt to support macOS arm64 architecture.
- Added CI workflow for macOS arm64 architecture.

## [v0.5.2](https://github.com/MolarVerse/PQ/releases/tag/v0.5.2) - 2025-01-05

### Enhancements

- The reference output file is now decoupled from the .log output file and is given
  its own input file keyword 'reference_file'
- Citations added in the .ref output file for the available QM programs,
  the v-Verlet integrator, the RATTLE algorithm and PQ itself
- BibTeX entries are now included in the .ref output file

### CI

- CI workflows removed `on push` events
- building and testing workflows are deployed now only if relevant files change
- Added checks to PRs if latest base commit is included in changes of PR

### Bug Fixes

- CI for Release build updated to install all integration test dependencies
- Full anistrop coupling works now with stochastic cell rescaling manostat

## [v0.5.1](https://github.com/MolarVerse/PQ/releases/tag/v0.5.1) - 2025-01-05

### Enhancements

- Nose-Hoover chain restarting now including old chain parameters
- 'dftb_file' keyword added to change default input file dtfb.template
  for dftbplus QMMD
- Input keys in input file can now be given case-insensitive as well as with '-' or '_'
- Checks for `CHANGELOG.md` modifications on pull requests and pulls

### Bug Fixes

- Fixed QM atoms update for QM-MD calculations

### Testing

- Integration test added for DFTB+ calculation

## [v0.4.5](https://github.com/MolarVerse/PQ/releases/tag/v0.4.5) - 2024-07-13

### Bug Fixes

- Minimal Image Convention for triclinic cells now implemented with analytic extension

## [v0.4.4](https://github.com/MolarVerse/PQ/releases/tag/v0.4.4) - 2024-07-09

### Bug Fixes

- Anisotropic NPT calculations now working correctly

### Known Bugs

- Minimal Image Convention for triclinic cells only approximate

## [v0.4.3](https://github.com/MolarVerse/PQ/releases/tag/v0.4.3) - 2024-07-08

### Bug Fixes

- MACE NPT calculations bug fix - virial evaluation is now correct

### Known Bugs

- Anisotropic NPT calculations not working properly!
- Minimal Image Convention for triclinic cells only approximate

## [v0.4.2](https://github.com/MolarVerse/PQ/releases/tag/v0.4.2) - 2024-07-04

### Bug Fixes

- Isotropic manostats producing SEGFAULTS is now fixed
- Version number in output files is now always the latest tag

### Testing

-Integration Test added for an exemplary NPT calculation using Berendsen-Thermostat and -Manostat (isotropic)

### Known Bugs

- MACE NPT calculations not working!
- Anisotropic NPT calculations not working properly!
- Minimal Image Convention for triclinic cells only approximate

## [v0.4.1](https://github.com/MolarVerse/PQ/releases/tag/v0.4.1) - 2024-07-02

### Enhancements

- Logfile output updated to give all important information about the simulation settings

### CI

- added CI workflow for Kokkos enabled compilations

### Known Bugs

- Isotropic manostats producing SEGFAULTS
- MACE NPT calculations not working!
- Anisotropic NPT calculations not working properly!
- Minimal Image Convention for triclinic cells only approximate

## [v0.4.0](https://github.com/MolarVerse/PQ/releases/tag/v0.4.0) - 2024-07-01

### Features

- M-Shake
- MACE Neural Network Potential for QM-MD calculations
- Steepest-Descent Optimizer and ADAM optimizer

### Known Bugs

- MACE NPT calculations not working!
- Anisotropic NPT calculations not working properly!
- Minimal Image Convention for triclinic cells only approximate<|MERGE_RESOLUTION|>--- conflicted
+++ resolved
@@ -8,11 +8,8 @@
 
 - new MACE models added
 - ASE based xTB calculator added
-<<<<<<< HEAD
 - new keyword added to set custom MACE model *via* url
-=======
 - option to overwrite existing output files added
->>>>>>> 86a6a7b5
 
 ### Bug Fixes
 
