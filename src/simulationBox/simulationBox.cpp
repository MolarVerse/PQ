/*****************************************************************************
<GPL_HEADER>

    PQ
    Copyright (C) 2023-now  Jakob Gamper

    This program is free software: you can redistribute it and/or modify
    it under the terms of the GNU General Public License as published by
    the Free Software Foundation, either version 3 of the License, or
    (at your option) any later version.

    This program is distributed in the hope that it will be useful,
    but WITHOUT ANY WARRANTY; without even the implied warranty of
    MERCHANTABILITY or FITNESS FOR A PARTICULAR PURPOSE.  See the
    GNU General Public License for more details.

    You should have received a copy of the GNU General Public License
    along with this program.  If not, see <http://www.gnu.org/licenses/>.

<GPL_HEADER>
******************************************************************************/

#include "simulationBox.hpp"

#include <algorithm>   // for sort, unique
#include <format>      // for format
#include <numeric>     // for accumulate
#include <random>      // for random_device, mt19937

#include "constants.hpp"           // for _TEMPERATURE_FACTOR_
#include "exceptions.hpp"          // for RstFileException, UserInputException
#include "potentialSettings.hpp"   // for PotentialSettings
#include "randomNumberGenerator.hpp"   // for randomNumberGenerator
#include "settings.hpp"                // for Settings
#include "stlVector.hpp"               // for rms

using simulationBox::SimulationBox;
using namespace linearAlgebra;
using namespace simulationBox;
using namespace customException;
using namespace constants;
using namespace settings;
using namespace randomNumberGenerator;

/**
 * @brief copy simulationBox object this
 *
 * @details shared_ptrs are not copied but new ones are created
 *
 * @notes copy constructor is not used because it would break semantics here
 *
 * @param toCopy
 */
void SimulationBox::copy(const SimulationBox& toCopy)
{
    *this = toCopy;

    this->_atoms.clear();

    for (size_t i = 0; i < toCopy._atoms.size(); ++i)
    {
        const auto atom = std::make_shared<Atom>(*toCopy._atoms[i]);
        this->_atoms.push_back(atom);
    }

    auto fillAtomsInMolecules = [this](size_t runningIndex, Molecule& molecule)
    {
        const size_t numberOfAtoms = molecule.getNumberOfAtoms();
        molecule.getAtoms().clear();

        for (size_t i = 0; i < numberOfAtoms; ++i)
            molecule.addAtom(this->_atoms[runningIndex++]);

        return runningIndex;
    };

    std::accumulate(
        this->_molecules.begin(),
        this->_molecules.end(),
        0,
        fillAtomsInMolecules
    );
}

/**
 * @brief clone simulationBox object
 *
 * @return std::shared_ptr<SimulationBox>
 */
std::shared_ptr<SimulationBox> SimulationBox::clone() const
{
    return std::make_shared<SimulationBox>(*this);
}

/**
 * @brief finds molecule by moleculeType if size_t
 *
 * @param moleculeType
 * @return std::optional<Molecule &>
 */
std::optional<Molecule> SimulationBox::findMolecule(const size_t moleculeType)
{
    auto isMoleculeType = [moleculeType](const Molecule& mol)
    { return mol.getMoltype() == moleculeType; };

    const auto molecule = std::ranges::find_if(_molecules, isMoleculeType);

    if (molecule != _molecules.end())
        return *molecule;
    else
        return std::nullopt;
}

/**
 * @brief adds all atomIndices to _innerRegionCenterAtomIndices vector
 *
 * @param atomIndices
 *
 * @throw UserInputException if atom index out of range
 */
void SimulationBox::addInnerRegionCenterAtoms(
    const std::vector<int>& atomIndices
)
{
    for (const auto index : atomIndices)
    {
        if (index < 0 || index >= static_cast<int>(_atoms.size()))
            throw UserInputException(
                std::format(
                    "Inner region center atom index {} out of range",
                    index
                )
            );
    }

    _innerRegionCenterAtomIndices = atomIndices;
}

/**
 * @brief assigns _isForcedInner to all molecules which are in the
 * moleculeIndices vector
 *
 * @param moleculeIndices
 *
 * @throw UserInputException if molecule index is out of range
 * @throw UserInputException if molecule is already _isForcedOuter
 */
void SimulationBox::setupForcedInnerMolecules(
    const std::vector<int>& moleculeIndices
)
{
    for (const auto index : moleculeIndices)
    {
        if (index < 0 || index >= static_cast<int>(_molecules.size()))
            throw UserInputException(
                std::format(
                    "Forced inner region molecule index {} out of range",
                    index
                )
            );

        if (_molecules[static_cast<size_t>(index)].isForcedOuter())
            throw UserInputException(
                std::format(
                    "Ambiguous molecule index {} - molecule cannot be in "
                    "forced_inner_list AND forced_outer_list at the same time",
                    index
                )
            );
        else
            _molecules[static_cast<size_t>(index)].setForcedInner(true);
    }
}

/**
 * @brief assigns _isForcedOuter to all molecules which are in the
 * moleculeIndices vector
 *
 * @param moleculeIndices
 *
 * @throw UserInputException if molecule index is out of range
 * @throw UserInputException if molecule is already _isForcedInner
 */
void SimulationBox::setupForcedOuterMolecules(
    const std::vector<int>& moleculeIndices
)
{
    for (const auto index : moleculeIndices)
    {
        if (index < 0 || index >= static_cast<int>(_molecules.size()))
            throw UserInputException(
                std::format(
                    "Forced outer region molecule index {} out of range",
                    index
                )
            );

        if (_molecules[static_cast<size_t>(index)].isForcedInner())
            throw UserInputException(
                std::format(
                    "Ambiguous molecule index {} - molecule cannot be in "
                    "forced_inner_list AND forced_outer_list at the same time",
                    index
                )
            );
        else
            _molecules[static_cast<size_t>(index)].setForcedOuter(true);
    }
}

/**
 * @brief find moleculeType by moleculeType if size_t
 *
 * @param moleculeType
 * @return Molecule
 *
 * @throw RstFileException if molecule type not found
 */
MoleculeType& SimulationBox::findMoleculeType(const size_t moleculeType)
{
    auto isMoleculeType = [moleculeType](const auto& mol)
    { return mol.getMoltype() == moleculeType; };

    const auto molecule = std::ranges::find_if(_moleculeTypes, isMoleculeType);

    if (molecule != _moleculeTypes.end())
        return *molecule;
    else
        throw RstFileException(
            std::format("Molecule type {} not found", moleculeType)
        );
}

/**
 * @brief checks if molecule type exists by moleculeType id size_t
 *
 * @param moleculeType
 * @return true
 * @return false
 */
bool SimulationBox::moleculeTypeExists(const size_t moleculeType) const
{
    auto isMoleculeType = [moleculeType](const auto& mol)
    { return mol.getMoltype() == moleculeType; };

    const auto molType = std::ranges::find_if(_moleculeTypes, isMoleculeType);

    return molType != _moleculeTypes.end();
}

/**
 * @brief find molecule type by string id
 *
 * @details return an optional - if moleculeType found it returns the
 * moleculeType as a size_t otherwise it returns nullopt
 *
 * @param moleculeType
 * @return optional<size_t>
 */
std::optional<size_t> SimulationBox::findMoleculeTypeByString(
    const std::string& moleculeType
) const
{
    auto isMoleculeName = [&moleculeType](const auto& mol)
    { return mol.getName() == moleculeType; };

    const auto molecule = std::ranges::find_if(_moleculeTypes, isMoleculeName);

    if (molecule != _moleculeTypes.end())
        return molecule->getMoltype();
    else
        return std::nullopt;
}

/**
 * @brief find molecule by atom index
 *
 * @details return a pair of a pointer to the molecule and the index of the atom
 * in the molecule
 *
 * @param atomIndex
 * @return pair<Molecule *, size_t>
 */
std::pair<Molecule*, size_t> SimulationBox::findMoleculeByAtomIndex(
    const size_t atomIndex
)
{
    size_t sum = 0;

    for (auto& molecule : _molecules)
    {
        const auto nAtomsInMolecule  = molecule.getNumberOfAtoms();
        sum                         += molecule.getNumberOfAtoms();

        if (sum >= atomIndex)
        {
            if (atomIndex == 0)
                break;
            const auto index = atomIndex - (sum - nAtomsInMolecule) - 1;
            return std::make_pair(&molecule, index);
        }
    }

    throw UserInputException(
        std::format(
            "Atom index {} out of range - total number of atoms: {}",
            atomIndex,
            sum
        )
    );
}

/**
 * @brief find necessary molecule types
 *
 * @details The user can specify more molecule types in the moldescriptor file
 * than actually necessary in the simulation. This function returns only the
 * molecule types which are also present in the simulation box in _molecules.
 *
 * @return std::vector<Molecule>
 */
std::vector<MoleculeType> SimulationBox::findNecessaryMoleculeTypes()
{
    std::vector<MoleculeType> neededMolTypes;

    auto searchMoleculeTypes = [&neededMolTypes, this](const auto& molecule)
    {
        auto predicate = [&molecule](const auto moleculeType)
        { return molecule.getMoltype() == moleculeType.getMoltype(); };

        const auto molType = std::ranges::find_if(neededMolTypes, predicate);

        if (molType == neededMolTypes.end() && molecule.getMoltype() != 0)
            neededMolTypes.push_back(findMoleculeType(molecule.getMoltype()));
    };

    std::ranges::for_each(_molecules, searchMoleculeTypes);

    return neededMolTypes;
}

/**
 * @brief set partial charges of molecules from molecule types
 *
 * @throw UserInputException if molecule type not found in _moleculeTypes
 *
 */
void SimulationBox::setPartialChargesOfMoleculesFromMoleculeTypes()
{
    auto setPartialCharges =
        [&moleculeTypes = _moleculeTypes](Molecule& molecule)
    {
        auto predicate = [&molecule](const auto moleculeType)
        { return molecule.getMoltype() == moleculeType.getMoltype(); };

        const auto molType = std::ranges::find_if(moleculeTypes, predicate);

        if (molType != moleculeTypes.end())
            molecule.setPartialCharges(molType->getPartialCharges());

        else if (molecule.getMoltype() != 0)
            throw UserInputException(
                std::format(
                    "Molecule type {} not found in molecule types",
                    molecule.getMoltype()
                )
            );
    };

    std::ranges::for_each(_molecules, setPartialCharges);
}

/**
 * @brief make external to internal global vdw types map
 *
 * @details the function consists of multiple steps:
 * 1) fill the external global vdw types vector with all external global vdw
 * types from all molecules 2) sort and erase duplicates 3) fill the external to
 * internal global vdw types map - internal vdw types are defined via increasing
 * indices 4) set the internal global vdw types for all molecules
 *
 */
void SimulationBox::setupExternalToInternalGlobalVdwTypesMap()
{
    /****************************************************************************
     * 1) fill the external global vdw types vector with all external global vdw
     * types from all molecules
     ****************************************************************************/

    auto fillExtGlobalVdwTypes =
        [&extGlobalVdwTypes = _externalGlobalVdwTypes](auto& molType)
    {
        extGlobalVdwTypes.insert(
            extGlobalVdwTypes.end(),
            molType.getExternalGlobalVDWTypes().begin(),
            molType.getExternalGlobalVDWTypes().end()
        );
    };

    std::ranges::for_each(_moleculeTypes, fillExtGlobalVdwTypes);

    /********************************
     * 2) sort and erase duplicates *
     ********************************/

    std::ranges::sort(_externalGlobalVdwTypes);
    const auto duplicates = std::ranges::unique(_externalGlobalVdwTypes);
    _externalGlobalVdwTypes.erase(duplicates.begin(), duplicates.end());

    /***********************************************************************
     * 3) fill the external to internal global vdw types map - internal vdw
     *types are defined via increasing indices
     ***********************************************************************/

    // c++23 with std::ranges::views::enumerate
    const size_t size = _externalGlobalVdwTypes.size();
    for (size_t i = 0; i < size; ++i)
    {
        const auto type = _externalGlobalVdwTypes[i];
        _externalToInternalGlobalVDWTypes.try_emplace(type, i);
    }

    /**********************************************************
     * 4) set the internal global vdw types for all molecules *
     * ********************************************************/

    auto setIntGlobalVdwTypes =
        [&extToIntGlobalVDWTypes =
             _externalToInternalGlobalVDWTypes](auto& molecule)
    {
        for (size_t i = 0; i < molecule.getNumberOfAtoms(); ++i)
        {
            const auto extType = molecule.getAtom(i).getExternalGlobalVDWType();
            molecule.getAtom(i).setInternalGlobalVDWType(
                extToIntGlobalVDWTypes.at(extType)
            );
        }
    };

    std::ranges::for_each(_molecules, setIntGlobalVdwTypes);
}

/**
 * @brief calculate degrees of freedom
 *
 */
void SimulationBox::calculateDegreesOfFreedom()
{
    const auto nAtoms = getNumberOfAtoms();

    _degreesOfFreedom = 3 * nAtoms - Settings::getDimensionality();
}

/**
 * @brief calculate total mass of simulationBox
 *
 */
void SimulationBox::calculateTotalMass()
{
    _totalMass = 0.0;

    auto accumulateMass = [this](const auto& atom)
    { _totalMass += atom->getMass(); };

    std::ranges::for_each(_atoms, accumulateMass);
}

/**
 * @brief calculate center of mass of simulationBox
 *
 */
void SimulationBox::calculateCenterOfMass()
{
    _centerOfMass = Vec3D{0.0};

    auto accumulateMassWeightedPos = [this](const auto& atom)
    { _centerOfMass += atom->getMass() * atom->getPosition(); };

    std::ranges::for_each(_atoms, accumulateMassWeightedPos);

    _centerOfMass /= _totalMass;
}

/**
 * @brief calculate center of mass of all molecules
 *
 */
void SimulationBox::calculateCenterOfMassMolecules()
{
    auto calcCenterOfMassMolecule = [this](Molecule& molecule)
    { molecule.calculateCenterOfMass(*_box); };

    std::ranges::for_each(_molecules, calcCenterOfMassMolecule);
}

/**
 * @brief calculate momentum of simulationBox
 *
 * @return Vec3D
 */
Vec3D SimulationBox::calculateMomentum()
{
    auto momentum = Vec3D{0.0};

    auto accumulateAtomicMomentum = [&momentum](const auto& atom)
    { momentum += atom->getMass() * atom->getVelocity(); };

    std::ranges::for_each(_atoms, accumulateAtomicMomentum);

    return momentum;
}

/**
 * @brief calculate angular momentum of simulationBox
 *
 */
Vec3D SimulationBox::calculateAngularMomentum(const Vec3D& momentum)
{
    auto angularMom = Vec3D{0.0};

    auto accumulateAngularMomentum = [&angularMom](const auto& atom)
    {
        const auto mass = atom->getMass();
        angularMom += mass * cross(atom->getPosition(), atom->getVelocity());
    };

    std::ranges::for_each(_atoms, accumulateAngularMomentum);

    angularMom -= cross(_centerOfMass, momentum / _totalMass) * _totalMass;

    return angularMom;
}

/**
 * @brief calculate total force of simulationBox as scalar
 *
 * @return double
 */
double SimulationBox::calculateTotalForce()
{
    const auto totalForce = calculateTotalForceVector();

    return norm(totalForce);
}

/**
 * @brief calculate total force of simulationBox as vector
 *
 * @return Vec3D
 */
Vec3D SimulationBox::calculateTotalForceVector()
{
    Vec3D totalForce(0.0);

    auto accumulateForce = [&totalForce](const auto& atom)
    { totalForce += atom->getForce(); };

    std::ranges::for_each(_atoms, accumulateForce);

    return totalForce;
}

/**
 * @brief calculate RMS force of simulationBox
 *
 * @return double
 */
double SimulationBox::calculateRMSForce() const
{
    const auto scalarForces = getAtomicScalarForces();

    return rms(scalarForces);
}

/**
 * @brief calculate max scalar force of simulationBox
 *
 * @return double
 */
double SimulationBox::calculateMaxForce() const
{
    const auto scalarForces = getAtomicScalarForces();

    return max(scalarForces);
}

/**
 * @brief calculate rms old force of simulationBox
 *
 * @return double
 */
double SimulationBox::calculateRMSForceOld() const
{
    const auto scalarForces = getAtomicScalarForcesOld();

    return rms(scalarForces);
}

/**
 * @brief calculate max force old of simulationBox
 *
 * @return double
 */
double SimulationBox::calculateMaxForceOld() const
{
    const auto scalarForces = getAtomicScalarForcesOld();

    return max(scalarForces);
}

/**
 * @brief calculate temperature of simulationBox
 *
 */
double SimulationBox::calculateTemperature()
{
    auto temperature = 0.0;

    auto accumulateTemperature = [&temperature](const auto& atom)
    { temperature += atom->getMass() * normSquared(atom->getVelocity()); };

    std::ranges::for_each(_atoms, accumulateTemperature);

    temperature *= _TEMPERATURE_FACTOR_ / double(_degreesOfFreedom);

    return temperature;
}

/**
 * @brief checks if the coulomb radius cut off is smaller than half of the
 * minimal box dimension
 *
 * @throw UserInputException if coulomb radius cut off is larger than half of
 * the minimal box dimension
 */
void SimulationBox::checkCoulRadiusCutOff(
    const ExceptionType exceptionType
) const
{
    const auto coulRadiusCutOff = PotentialSettings::getCoulombRadiusCutOff();

    if (getMinimalBoxDimension() < 2.0 * coulRadiusCutOff)
    {
        const std::string message =
            "Coulomb radius cut off is larger than half of the minimal box "
            "dimension";

        if (exceptionType == ExceptionType::MANOSTATEXCEPTION)
            throw ManostatException(message);
        else
            throw UserInputException(message);
    }
}

/**
 * @brief calculate density of simulationBox
 *
 */
void SimulationBox::calculateDensity()
{
    const auto volume = _box->calculateVolume();
    _density          = _totalMass / volume * _AMU_PER_ANGSTROM3_TO_KG_PER_L_;
}

/**
 * @brief calculate box dimensions from density
 *
 * @return Vec3D
 */
Vec3D SimulationBox::calcBoxDimFromDensity() const
{
    auto& orthoBox = dynamic_cast<OrthorhombicBox&>(*_box);
    return orthoBox.calcBoxDimFromDensity(_totalMass, _density);
}

/**
 * @brief calculate shift vector
 *
 * @param position
 * @return Vec3D
 */
Vec3D SimulationBox::calcShiftVector(const Vec3D& position) const
{
    return _box->calcShiftVector(position);
}

int SimulationBox::calcActiveMolCharge() const
{
    int charge = 0;

    for (const auto& mol : getActiveMolecules()) charge += mol.getCharge();

    return charge;
}

/**
 * @brief initialize positions of all atoms
 *
 */
void SimulationBox::initPositions(const double displacement)
{
    RandomNumberGenerator randomNumberGenerator{};

    auto displacePositions =
        [&randomNumberGenerator, displacement, this](auto& atom)
    {
        const auto random = Vec3D{
            randomNumberGenerator
                .getUniformRealDistribution(-displacement, displacement),
            randomNumberGenerator
                .getUniformRealDistribution(-displacement, displacement),
            randomNumberGenerator
                .getUniformRealDistribution(-displacement, displacement)
        };

        auto position = atom->getPosition() + random;

        applyPBC(position);

        atom->setPosition(position);
    };

    std::ranges::for_each(_atoms, displacePositions);
}

/**
 * @brief update old positions of all atoms
 *
 */
void SimulationBox::updateOldPositions()
{
    auto updateOldPosition = [](const auto& atom)
    { atom->updateOldPosition(); };

    std::ranges::for_each(_atoms, updateOldPosition);
}

/**
 * @brief update old velocities of all atoms
 *
 */
void SimulationBox::updateOldVelocities()
{
    auto updateOldVelocity = [](const auto& atom)
    { atom->updateOldVelocity(); };

    std::ranges::for_each(_atoms, updateOldVelocity);
}

/**
 * @brief update old forces of all atoms
 *
 */
void SimulationBox::updateOldForces()
{
    auto updateOldForce = [](const auto& atom) { atom->updateOldForce(); };

    std::ranges::for_each(_atoms, updateOldForce);
}

/**
 * @brief reset all forces of all atoms, i.e. forces, inner forces and outer
 * forces
 *
 */
void SimulationBox::resetAllForces()
{
    auto resetForces = [](const auto& atom)
    {
        atom->setForceToZero();
        atom->setInnerForceToZero();
        atom->setOuterForceToZero();
    };

    std::ranges::for_each(_atoms, resetForces);
}

/**
 * @brief reset forces of all atoms
 *
 */
void SimulationBox::resetForces()
{
    auto resetForces = [](const auto& atom) { atom->setForceToZero(); };

    std::ranges::for_each(_atoms, resetForces);
}

/**
<<<<<<< HEAD
 * @brief reset inner forces of all atoms
 *
 */
void SimulationBox::resetForcesInner()
{
    auto resetForces = [](const auto& atom) { atom->setInnerForceToZero(); };

    std::ranges::for_each(_atoms, resetForces);
}

/**
 * @brief reset outer forces of all atoms
 *
 */
void SimulationBox::resetForcesOuter()
{
    auto resetForces = [](const auto& atom) { atom->setOuterForceToZero(); };

    std::ranges::for_each(_atoms, resetForces);
=======
 * @brief reset qmCharges of all atoms
 *
 */
void SimulationBox::resetQMCharges()
{
    auto reset = [](const auto& atom) { atom->resetQMCharge(); };

    std::ranges::for_each(_atoms, reset);
>>>>>>> b434bdf4
}<|MERGE_RESOLUTION|>--- conflicted
+++ resolved
@@ -787,7 +787,6 @@
 }
 
 /**
-<<<<<<< HEAD
  * @brief reset inner forces of all atoms
  *
  */
@@ -807,7 +806,9 @@
     auto resetForces = [](const auto& atom) { atom->setOuterForceToZero(); };
 
     std::ranges::for_each(_atoms, resetForces);
-=======
+}
+
+/**
  * @brief reset qmCharges of all atoms
  *
  */
@@ -816,5 +817,4 @@
     auto reset = [](const auto& atom) { atom->resetQMCharge(); };
 
     std::ranges::for_each(_atoms, reset);
->>>>>>> b434bdf4
 }