/*****************************************************************************
<GPL_HEADER>

    PQ
    Copyright (C) 2023-now  Jakob Gamper

    This program is free software: you can redistribute it and/or modify
    it under the terms of the GNU General Public License as published by
    the Free Software Foundation, either version 3 of the License, or
    (at your option) any later version.

    This program is distributed in the hope that it will be useful,
    but WITHOUT ANY WARRANTY; without even the implied warranty of
    MERCHANTABILITY or FITNESS FOR A PARTICULAR PURPOSE.  See the
    GNU General Public License for more details.

    You should have received a copy of the GNU General Public License
    along with this program.  If not, see <http://www.gnu.org/licenses/>.

<GPL_HEADER>
******************************************************************************/

#include "atom.hpp"

#include "atomMassMap.hpp"        // for atomMassMap
#include "box.hpp"                // for Box
#include "exceptions.hpp"         // for MolDescriptorException
#include "manostatSettings.hpp"   // for ManostatSettings
#include "settings.hpp"           // for Settings
#include "stringUtilities.hpp"    // for toLowerCopy
#include "vector3d.hpp"           // for Vec3D

using namespace simulationBox;
using namespace utilities;
using namespace constants;
using namespace customException;
using namespace linearAlgebra;
using namespace settings;

using std::optional;

/**
 * @brief sets the mass of the atom
 *
 * @throw MolDescriptorException if the atom name is invalid
 */
void Atom::initMass()
{
    const auto keyword = toLowerCopy(_name);

    if (!atomMassMap.contains(keyword))
        throw MolDescriptorException("Invalid atom name \"" + keyword + "\"");

    else
        setMass(atomMassMap.at(keyword));
}

/**
 * @brief updates the old position of the atom to the current position
 */
void Atom::updateOldPosition() { _positionOld = _position; }

/**
 * @brief updates the old velocity of the atom to the current velocity
 */
void Atom::updateOldVelocity() { _velocityOld = _velocity; }

/**
 * @brief updates the old force of the atom to the current force
 */
void Atom::updateOldForce() { _forceOld = _force; }

/*******************
 *                 *
 * scaling methods *
 *                 *
 *******************/

/**
 * @brief scales the velocity of the atom
 *
 * @param scaleFactor double
 */
void Atom::scaleVelocity(const double scaleFactor) { _velocity *= scaleFactor; }

/**
 * @brief scales the velocity of the atom by a Vec3D elementwise
 *
 * @param scaleFactor Vec3D
 */
void Atom::scaleVelocity(const Vec3D &scaleFactor) { _velocity *= scaleFactor; }

/**
 * @brief scales the velocities of the atom in orthogonal space
 *
 * @param scalingFactor
 * @param box
 */
void Atom::scaleVelocityOrthogonalSpace(
    const tensor3D &scalingTensor,
    const Box      &box
)
{
    if (ManostatSettings::getIsotropy() != Isotropy::FULL_ANISOTROPIC)
        _velocity = box.toOrthoSpace(_velocity);

    _velocity = scalingTensor * _velocity;

    if (ManostatSettings::getIsotropy() != Isotropy::FULL_ANISOTROPIC)
        _velocity = box.toSimSpace(_velocity);
}

/**
 * @brief scales the force of the atom
 *
 * @param scaleFactor double
 */
void Atom::scaleForce(const double scaleFactor) { _force *= scaleFactor; }

/**
 * @brief scales the force of the atom by a Vec3D elementwise
 *
 * @param scaleFactor Vec3D
 */
void Atom::scaleForce(const Vec3D &scaleFactor) { _force *= scaleFactor; }

/**************************
 *                        *
 * standard adder methods *
 *                        *
 **************************/

/**
 * @brief add a Vec3D to the current position of the atom
 *
 * @param position
 */
void Atom::addPosition(const Vec3D &position) { _position += position; }

/**
 * @brief  add a Vec3D to the current velocity of the atom
 *
 * @param velocity
 */
void Atom::addVelocity(const Vec3D &velocity) { _velocity += velocity; }

/**
 * @brief add a Vec3D to the current force of the atom
 *
 * @param force
 */
void Atom::addForce(const Vec3D &force) { _force += force; }

/**
 * @brief  add a force to the current force of the atom
 *
 * @param force_x
 * @param force_y
 * @param force_z
 */
void Atom::addForce(
    const double force_x,
    const double force_y,
    const double force_z
)
{
    _force += {force_x, force_y, force_z};
}

/**
 * @brief add a Vec3D to the current force of the atom calculated from the inner
 * region method of the hybrid calculation
 *
 * @param force
 */
void Atom::addForceInner(const Vec3D &force) { _forceInner += force; }

/**
 * @brief add a Vec3D to the current force of the atom calculated from the outer
 * region method of the hybrid calculation
 *
 * @param force
 */
void Atom::addForceOuter(const Vec3D &force) { _forceOuter += force; }

/**
 * @brief add a Vec3D to the current shift force of the atom
 *
 * @param shiftForce
 */
void Atom::addShiftForce(const Vec3D &shiftForce) { _shiftForce += shiftForce; }

/***************************
 *                         *
 * standard getter methods *
 *                         *
 ***************************/

/**
 * @brief return if the atom is active
 *
 * @return true
 * @return false
 *
 * @details currently only used for hybrid calculations
 */
bool Atom::isActive() const { return _isActive; }

/**
 * @brief determine if an atom should be treated as QM
 *
 * @return true if the atom should be treated as QM, false otherwise
 *
 * @details Checks if an atom qualifies as a QM atom based on:
 *          - QM-only job types (all atoms are QM)
 *          - MM-only job types (no atoms are MM)
 *          - Atom is activated for hybrid calculation
 */
bool Atom::isQMAtom() const
{
    if (Settings::isQMOnlyJobtype())
        return true;

    if (Settings::isMMOnlyJobtype())
        return false;

    if (isActive())
        return true;

    return false;
}

/**
 * @brief determine if an atom should be treated as MM
 *
 * @return true if the atom should be treated as MM, false otherwise
 *
 * @details Checks if an atom qualifies as a MM atom based on:
 *          - MM-only job types (all atoms are MM)
 *          - QM-only job types (no atoms are MM)
 *          - Atom is activated for hybrid calculation
 */
bool Atom::isMMAtom() const
{
    if (Settings::isMMOnlyJobtype())
        return true;

    if (Settings::isQMOnlyJobtype())
        return false;

    if (isActive())
        return true;

    return false;
}

/**
 * @brief return the name of the atom (element name)
 *
 * @return std::string
 */
std::string Atom::getName() const { return _name; }

/**
 * @brief return the atom type name
 *
 * @return std::string
 */
std::string Atom::getAtomTypeName() const { return _atomTypeName; }

/**
 * @brief return the external atom type
 *
 * @return size_t
 */
size_t Atom::getExternalAtomType() const { return _externalAtomType; }

/**
 * @brief return the atom type (internal)
 *
 * @return size_t
 */
size_t Atom::getAtomType() const { return _atomType; }

/**
 * @brief return the external global VDW type
 *
 * @return size_t
 */
size_t Atom::getExternalGlobalVDWType() const { return _externalGlobalVDWType; }

/**
 * @brief return the internal global VDW type
 *
 * @return size_t
 */
size_t Atom::getInternalGlobalVDWType() const { return _internalGlobalVDWType; }

/**
 * @brief return the atomic number of the atom
 *
 * @return int
 */
int Atom::getAtomicNumber() const { return _atomicNumber; }

/**
 * @brief return the mass of the atom
 *
 * @return double
 */
double Atom::getMass() const { return _mass; }

/**
 * @brief return the partial charge of the atom
 *
 * @return double
 */
double Atom::getPartialCharge() const { return _partialCharge; }

/**
<<<<<<< HEAD
 * @brief return a reference to the qm charge of the atom
 *
 * @return optional<double> &
 */
optional<double> &Atom::getQMCharge() { return _qmCharge; }
=======
 * @brief return the qm charge of the atom
 *
 * @return optional<double>
 */
optional<double> Atom::getQMCharge() const { return _qmCharge; }
>>>>>>> b434bdf4

/**
 * @brief return the position of the atom
 *
 * @return Vec3D
 */
Vec3D Atom::getPosition() const { return _position; }

/**
 * @brief return the old position of the atom
 *
 * @return Vec3D
 */
Vec3D Atom::getPositionOld() const { return _positionOld; }

/**
 * @brief return the velocity of the atom
 *
 * @return Vec3D
 */
Vec3D Atom::getVelocity() const { return _velocity; }

/**
 * @brief return the force of the atom
 *
 * @return Vec3D
 */
Vec3D Atom::getForce() const { return _force; }

/**
 * @brief return the old force of the atom
 *
 * @return Vec3D
 */
Vec3D Atom::getForceOld() const { return _forceOld; }

/**
 * @brief return the force of the atom calculated from the inner region method
 * of the hybrid calculation
 *
 * @return Vec3D
 */
Vec3D Atom::getForceInner() const { return _forceInner; }

/**
 * @brief return the force of the atom calculated from the outer region method
 * of the hybrid calculation
 *
 * @return Vec3D
 */
Vec3D Atom::getForceOuter() const { return _forceOuter; }

/**
 * @brief return the shift force of the atom
 *
 * @return Vec3D
 */
Vec3D Atom::getShiftForce() const { return _shiftForce; }

/***************************
 *                         *
 * standard setter methods *
 *                         *
 ***************************/

/**
 * @brief set if the atom is active
 *
 * @param isActive
 */
void Atom::setActive(const bool isActive) { _isActive = isActive; }

/**
 * @brief set the name of the atom (element name)
 *
 * @param name
 */
void Atom::setName(const std::string_view &name) { _name = name; }

/**
 * @brief set the atom type name
 *
 * @param atomTypeName
 */
void Atom::setAtomTypeName(const std::string_view &atomTypeName)
{
    _atomTypeName = atomTypeName;
}

/**
 * @brief set the atomic number of the atom
 *
 * @param atomicNumber
 */
void Atom::setAtomicNumber(const int atomicNumber)
{
    _atomicNumber = atomicNumber;
}

/**
 * @brief set the mass of the atom
 *
 * @param mass
 */
void Atom::setMass(const double mass) { _mass = mass; }

/**
 * @brief set the partial charge of the atom
 *
 * @param partialCharge
 */
void Atom::setPartialCharge(const double partialCharge)
{
    _partialCharge = partialCharge;
}

/**
 * @brief set the qm charge of the atom
 *
 * @param partialCharge
 */
void Atom::setQMCharge(const double charge) { _qmCharge = charge; }

/**
 * @brief set the atom type (internal)
 *
 * @param atomType
 */
void Atom::setAtomType(const size_t atomType) { _atomType = atomType; }

/**
 * @brief set the external atom type
 *
 * @param externalAtomType
 */
void Atom::setExternalAtomType(const size_t externalAtomType)
{
    _externalAtomType = externalAtomType;
}

/**
 * @brief set the external global VDW type
 *
 * @param externalGlobalVDWType
 */
void Atom::setExternalGlobalVDWType(const size_t externalGlobalVDWType)
{
    _externalGlobalVDWType = externalGlobalVDWType;
}

/**
 * @brief set the internal global VDW type
 *
 * @param internalGlobalVDWType
 */
void Atom::setInternalGlobalVDWType(const size_t internalGlobalVDWType)
{
    _internalGlobalVDWType = internalGlobalVDWType;
}

/**
 * @brief set the position of the atom
 *
 * @param position
 */
void Atom::setPosition(const Vec3D &position) { _position = position; }

/**
 * @brief set the velocity of the atom
 *
 * @param velocity
 */
void Atom::setVelocity(const Vec3D &velocity) { _velocity = velocity; }

/**
 * @brief set the force of the atom
 *
 * @param force
 */
void Atom::setForce(const Vec3D &force) { _force = force; }

/**
 * @brief set the force of the atom calculated from the inner region method of
 * the hybrid calculation
 * @param force
 */
void Atom::setForceInner(const Vec3D &force) { _forceInner = force; }

/**
 * @brief set the force of the atom calculated from the outer region method of
 * the hybrid calculation
 * @param force
 */
void Atom::setForceOuter(const Vec3D &force) { _forceOuter = force; }

/**
 * @brief set the shift force of the atom
 *
 * @param shiftForce
 */
void Atom::setShiftForce(const Vec3D &shiftForce) { _shiftForce = shiftForce; }

/**
 * @brief set the force of the atom to zero
 */
void Atom::setForceToZero() { _force = {0.0, 0.0, 0.0}; }

/**
 * @brief set the inner force of the atom calculated from the outer region
 * method of the hybrid calculation to zero
 */
void Atom::setInnerForceToZero() { _forceInner = {0.0, 0.0, 0.0}; }

/**
 * @brief set the outer force of the atom calculated from the outer region
 * method of the hybrid calculation to zero
 */
void Atom::setOuterForceToZero() { _forceOuter = {0.0, 0.0, 0.0}; }

/**
 * @brief set the old position of the atom
 *
 * @param position
 */
void Atom::setPositionOld(const Vec3D &position) { _positionOld = position; }

/**
 * @brief set the old velocity of the atom
 *
 * @param velocity
 */
void Atom::setVelocityOld(const Vec3D &velocity) { _velocityOld = velocity; }

/**
 * @brief set the old force of the atom
 *
 * @param force
 */
<<<<<<< HEAD
void Atom::setForceOld(const Vec3D &force) { _forceOld = force; }
=======
void Atom::setForceOld(const Vec3D &force) { _forceOld = force; }

/**
 * @brief set the Hybrid zone of the atom
 *
 * @param hybridZone
 */
void Atom::setHybridZone(const HybridZone hybridZone)
{
    _hybridZone = hybridZone;
}

/*
 * @brief reset the qm charge of the atom
 */
void Atom::resetQMCharge() { _qmCharge.reset(); }
>>>>>>> b434bdf4
<|MERGE_RESOLUTION|>--- conflicted
+++ resolved
@@ -317,20 +317,12 @@
  */
 double Atom::getPartialCharge() const { return _partialCharge; }
 
-/**
-<<<<<<< HEAD
- * @brief return a reference to the qm charge of the atom
- *
- * @return optional<double> &
- */
-optional<double> &Atom::getQMCharge() { return _qmCharge; }
-=======
+/*
  * @brief return the qm charge of the atom
  *
  * @return optional<double>
  */
 optional<double> Atom::getQMCharge() const { return _qmCharge; }
->>>>>>> b434bdf4
 
 /**
  * @brief return the position of the atom
@@ -569,23 +561,9 @@
  *
  * @param force
  */
-<<<<<<< HEAD
 void Atom::setForceOld(const Vec3D &force) { _forceOld = force; }
-=======
-void Atom::setForceOld(const Vec3D &force) { _forceOld = force; }
-
-/**
- * @brief set the Hybrid zone of the atom
- *
- * @param hybridZone
- */
-void Atom::setHybridZone(const HybridZone hybridZone)
-{
-    _hybridZone = hybridZone;
-}
 
 /*
  * @brief reset the qm charge of the atom
  */
 void Atom::resetQMCharge() { _qmCharge.reset(); }
->>>>>>> b434bdf4
