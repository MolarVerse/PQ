/*****************************************************************************
<GPL_HEADER>

    PQ
    Copyright (C) 2023-now  Jakob Gamper

    This program is free software: you can redistribute it and/or modify
    it under the terms of the GNU General Public License as published by
    the Free Software Foundation, either version 3 of the License, or
    (at your option) any later version.

    This program is distributed in the hope that it will be useful,
    but WITHOUT ANY WARRANTY; without even the implied warranty of
    MERCHANTABILITY or FITNESS FOR A PARTICULAR PURPOSE.  See the
    GNU General Public License for more details.

    You should have received a copy of the GNU General Public License
    along with this program.  If not, see <http://www.gnu.org/licenses/>.

<GPL_HEADER>
******************************************************************************/

#include "thermostat.hpp"

#include "physicalData.hpp"         // for physicalData::PhysicalData
#include "thermostatSettings.hpp"   // for settings::ThermostatSettings

namespace simulationBox
{
    class SimulationBox;   // forward declaration
}

using thermostat::Thermostat;

/**
 * @brief apply thermostat - base class
 *
 * @note here base class represents none thermostat
 *
 * @param simulationBox
 * @param physicalData
 */
void Thermostat::applyThermostat(
    simulationBox::SimulationBox &simulationBox,
    physicalData::PhysicalData   &physicalData
)
{
    startTimingsSection("Calc Temperature");
    physicalData.calculateTemperature(simulationBox);
<<<<<<< HEAD
    stopTimingsSection("Calc Temperature");
=======
}

/**
 * @brief Apply temperature ramping
 *
 */
void Thermostat::applyTemperatureRamping()
{
    if (_rampingStepsLeft > 0 &&
        (_rampingStepsLeft - 1) % _rampingFrequency == 0)
    {
        setTargetTemperature(_targetTemperature + _temperatureIncrease);
        settings::ThermostatSettings::setActualTargetTemperature(
            _targetTemperature
        );
    }

    if (_rampingStepsLeft > 0)
    {
        --_rampingStepsLeft;
    }
>>>>>>> 9aca8bcc
}<|MERGE_RESOLUTION|>--- conflicted
+++ resolved
@@ -47,9 +47,7 @@
 {
     startTimingsSection("Calc Temperature");
     physicalData.calculateTemperature(simulationBox);
-<<<<<<< HEAD
     stopTimingsSection("Calc Temperature");
-=======
 }
 
 /**
@@ -71,5 +69,4 @@
     {
         --_rampingStepsLeft;
     }
->>>>>>> 9aca8bcc
 }