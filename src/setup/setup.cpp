--- conflicted
+++ resolved
@@ -51,13 +51,6 @@
 #include "timer.hpp"                  // for Timings
 #include "topologyReader.hpp"         // for readTopologyFile
 
-<<<<<<< HEAD
-=======
-#ifdef WITH_KOKKOS
-#include "kokkosSetup.hpp"   // for setupKokkos
-#endif
-
->>>>>>> f7a67f64
 using namespace engine;
 using namespace input;
 
