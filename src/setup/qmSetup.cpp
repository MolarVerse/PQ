--- conflicted
+++ resolved
@@ -122,7 +122,6 @@
 }
 
 /**
-<<<<<<< HEAD
  * @brief setup the MACE method of the system
  *
  */
@@ -144,7 +143,9 @@
                 string(MaceModelType::MACE_MP)
             ));
     }
-=======
+}
+
+/**
  * @brief setup the ASE DFTB+ method of the system
  *
  */
@@ -161,7 +162,6 @@
 
     else if (QMSettings::getXtbMethod() == XtbMethod::IPEA1)
         ReferencesOutput::addReferenceFile(_IPEA1_FILE_);
->>>>>>> 10a5232d
 }
 
 /**
