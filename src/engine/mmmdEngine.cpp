--- conflicted
+++ resolved
@@ -37,13 +37,9 @@
 #include "thermostat.hpp"        // for Thermostat
 #include "virial.hpp"            // for Virial
 
-<<<<<<< HEAD
 #ifdef WITH_KOKKOS
 #include "potential_kokkos.hpp"   // for KokkosPotential
 #endif
-
-=======
->>>>>>> 9aca8bcc
 using namespace engine;
 
 /**
@@ -102,7 +98,7 @@
     _constraints.applyDistanceConstraints(
         _simulationBox,
         _physicalData,
-        _timings.calculateTotalSimulationTime(_step)
+        calculateTotalSimulationTime()
     );
 
     _constraints.calculateConstraintBondRefs(_simulationBox);
