/*****************************************************************************
<GPL_HEADER>

    PQ
    Copyright (C) 2023-now  Jakob Gamper

    This program is free software: you can redistribute it and/or modify
    it under the terms of the GNU General Public License as published by
    the Free Software Foundation, either version 3 of the License, or
    (at your option) any later version.

    This program is distributed in the hope that it will be useful,
    but WITHOUT ANY WARRANTY; without even the implied warranty of
    MERCHANTABILITY or FITNESS FOR A PARTICULAR PURPOSE.  See the
    GNU General Public License for more details.

    You should have received a copy of the GNU General Public License
    along with this program.  If not, see <http://www.gnu.org/licenses/>.

<GPL_HEADER>
******************************************************************************/

#include "fileSettings.hpp"

using namespace settings;
using namespace defaults;

/***************************
 *                         *
 * standard getter methods *
 *                         *
 ***************************/

/**
 * @brief Get the mol descriptor file name
 *
 * @return std::string
 */
std::string FileSettings::getMolDescriptorFileName()
{
    return _molDescriptorFile;
}

/**
 * @brief Get the guff dat file name
 *
 * @return std::string
 */
std::string FileSettings::getGuffDatFileName() { return _guffDatFile; }

/**
 * @brief Get the topology file name
 *
 * @return std::string
 */
std::string FileSettings::getTopologyFileName() { return _topologyFile; }

/**
 * @brief Get the parameter file name
 *
 * @return std::string
 */
std::string FileSettings::getParameterFilename() { return _parameterFile; }

/**
 * @brief Get the intra non bonded file name
 *
 * @return std::string
 */
std::string FileSettings::getIntraNonBondedFileName()
{
    return _intraNonBondedFile;
}

/**
 * @brief Get the start file name
 *
 * @return std::string
 */
std::string FileSettings::getStartFileName() { return _startFile; }

/**
 * @brief Get the ring polymer start file name
 *
 * @return std::string
 */
std::string FileSettings::getRingPolymerStartFileName()
{
    return _rpmdStartFile;
}

/**
 * @brief Get the mShake file name
 *
 * @return std::string
 */
std::string FileSettings::getMShakeFileName() { return _mShakeFile; }

/**
 * @brief Get the DFTB setup file name
 *
 * @return std::string
 */
std::string FileSettings::getDFTBFileName() { return _dftbFile; }

/**
<<<<<<< HEAD
 * @brief Get the pointcharge file name
 *
 * @return std::string
 */
std::string FileSettings::getPointChargeFileName() { return _pointChargeFile; }
=======
 * @brief Get the QM forces temp file name
 *
 * @return std::string
 */
std::string FileSettings::getQMForcesTempFileName()
{
    return _qmForcesTempFile;
}

/**
 * @brief Get the QM charges temp file name
 *
 * @return std::string
 */
std::string FileSettings::getQMChargesTempFileName()
{
    return _qmChargesTempFile;
}

/**
 * @brief Get the stress tensor temp file name
 *
 * @return std::string
 */
std::string FileSettings::getStressTensorTempFileName()
{
    return _StressTensorTempFile;
}
>>>>>>> b434bdf4

/**
 * @brief Check if the topology file name is set
 *
 * @return bool
 */
bool FileSettings::isTopologyFileNameSet() { return _isTopologyFileSet; }

/**
 * @brief Check if the parameter file name is set
 *
 * @return bool
 */
bool FileSettings::isParameterFileNameSet() { return _isParameterFileSet; }

/**
 * @brief Check if the intra non bonded file name is set
 *
 * @return bool
 */
bool FileSettings::isIntraNonBondedFileNameSet()
{
    return _isIntraNonBondedFileSet;
}

/**
 * @brief Check if the ring polymer start file name is set
 *
 * @return bool
 */
bool FileSettings::isRingPolymerStartFileNameSet()
{
    return _isRPMDStartFileSet;
}

/**
 * @brief Check if the mShake file name is set
 *
 * @return bool
 */
bool FileSettings::isMShakeFileNameSet() { return _isMShakeFileSet; }

/**
 * @brief Check if the DFTB setup file name is set
 *
 * @return bool
 */
bool FileSettings::isDFTBFileNameSet() { return _isDFTBFileSet; }

/***************************
 *                         *
 * standard setter methods *
 *                         *
 ***************************/

/**
 * @brief set the mol descriptor file name
 *
 * @param name
 */
void FileSettings::setMolDescriptorFileName(const std::string_view name)
{
    FileSettings::_molDescriptorFile = name;
}

/**
 * @brief set the guff dat file name
 *
 * @param name
 */
void FileSettings::setGuffDatFileName(const std::string_view name)
{
    FileSettings::_guffDatFile = name;
}

/**
 * @brief set the topology file name
 *
 * @param name
 */
void FileSettings::setTopologyFileName(const std::string_view name)
{
    FileSettings::_topologyFile = name;
}

/**
 * @brief set the parameter file name
 *
 * @param name
 */
void FileSettings::setParameterFileName(const std::string_view name)
{
    FileSettings::_parameterFile = name;
}

/**
 * @brief set the intra non bonded file name
 *
 * @param name
 */
void FileSettings::setIntraNonBondedFileName(const std::string_view name)
{
    FileSettings::_intraNonBondedFile = name;
}

/**
 * @brief set the start file name
 *
 * @param name
 */
void FileSettings::setStartFileName(const std::string_view name)
{
    FileSettings::_startFile = name;
}

/**
 * @brief set the ring polymer start file name
 *
 * @param name
 */
void FileSettings::setRingPolymerStartFileName(const std::string_view name)
{
    FileSettings::_rpmdStartFile = name;
}

/**
 * @brief set the mShake file name
 *
 * @param name
 */
void FileSettings::setMShakeFileName(const std::string_view name)
{
    FileSettings::_mShakeFile = name;
}

/**
 * @brief set the DFTB setup file name
 *
 * @param name
 */
void FileSettings::setDFTBFileName(const std::string_view name)
{
    FileSettings::_dftbFile = name;
}

/**
 * @brief set the pointcharge file name
 *
 * @param name
 */
void FileSettings::setPointChargeFileName(const std::string_view name)
{
    FileSettings::_pointChargeFile = name;
}

/**
 * @brief set the topology file name flag to is set
 *
 */
void FileSettings::setIsTopologyFileNameSet()
{
    FileSettings::_isTopologyFileSet = true;
}

/**
 * @brief set the parameter file name flag to is set
 *
 */
void FileSettings::setIsParameterFileNameSet()
{
    FileSettings::_isParameterFileSet = true;
}

/**
 * @brief set the intra non bonded file name flag to is set
 *
 */
void FileSettings::setIsIntraNonBondedFileNameSet()
{
    FileSettings::_isIntraNonBondedFileSet = true;
}

/**
 * @brief set the ring polymer start file name flag to is set
 *
 */
void FileSettings::setIsRingPolymerStartFileNameSet()
{
    FileSettings::_isRPMDStartFileSet = true;
}

/**
 * @brief set the mShake file name flag to is set
 *
 */
void FileSettings::setIsMShakeFileNameSet()
{
    FileSettings::_isMShakeFileSet = true;
}

/**
 * @brief set the DFTB setup file name flag to is set
 *
 */
void FileSettings::setIsDFTBFileNameSet()
{
    FileSettings::_isDFTBFileSet = true;
}

/**
 * @brief set the topology file name flag to is not set
 *
 */
void FileSettings::unsetIsTopologyFileNameSet()
{
    FileSettings::_isTopologyFileSet = false;
}

/**
 * @brief set the parameter file name flag to is not set
 *
 */
void FileSettings::unsetIsParameterFileNameSet()
{
    FileSettings::_isParameterFileSet = false;
}

/**
 * @brief set the intra non bonded file name flag to is not set
 *
 */
void FileSettings::unsetIsIntraNonBondedFileNameSet()
{
    FileSettings::_isIntraNonBondedFileSet = false;
}

/**
 * @brief set the ring polymer start file name flag to is not set
 *
 */
void FileSettings::unsetIsRingPolymerStartFileNameSet()
{
    FileSettings::_isRPMDStartFileSet = false;
}

/**
 * @brief set the mShake file name flag to is not set
 *
 */
void FileSettings::unsetIsMShakeFileNameSet()
{
    FileSettings::_isMShakeFileSet = false;
}

/**
 * @brief set the DFTB setup file name flag to is not set
 *
 */
void FileSettings::unsetIsDFTBFileNameSet()
{
    FileSettings::_isDFTBFileSet = false;
}<|MERGE_RESOLUTION|>--- conflicted
+++ resolved
@@ -104,13 +104,13 @@
 std::string FileSettings::getDFTBFileName() { return _dftbFile; }
 
 /**
-<<<<<<< HEAD
  * @brief Get the pointcharge file name
  *
  * @return std::string
  */
 std::string FileSettings::getPointChargeFileName() { return _pointChargeFile; }
-=======
+
+/*
  * @brief Get the QM forces temp file name
  *
  * @return std::string
@@ -139,7 +139,6 @@
 {
     return _StressTensorTempFile;
 }
->>>>>>> b434bdf4
 
 /**
  * @brief Check if the topology file name is set
