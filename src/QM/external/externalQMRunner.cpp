/*****************************************************************************
<GPL_HEADER>

    PQ
    Copyright (C) 2023-now  Jakob Gamper

    This program is free software: you can redistribute it and/or modify
    it under the terms of the GNU General Public License as published by
    the Free Software Foundation, either version 3 of the License, or
    (at your option) any later version.

    This program is distributed in the hope that it will be useful,
    but WITHOUT ANY WARRANTY; without even the implied warranty of
    MERCHANTABILITY or FITNESS FOR A PARTICULAR PURPOSE.  See the
    GNU General Public License for more details.

    You should have received a copy of the GNU General Public License
    along with this program.  If not, see <http://www.gnu.org/licenses/>.

<GPL_HEADER>
******************************************************************************/

#include "externalQMRunner.hpp"

#include <algorithm>    // for __for_each_fn, for_each
#include <chrono>       // for seconds
#include <format>       // for format
#include <fstream>      // for ofstream
#include <functional>   // for identity
#include <string>       // for string
#include <thread>       // for sleep_for
#include <vector>       // for vector

#include "constants/conversionFactors.hpp"   // for _HARTREE_PER_BOHR_TO_KCAL_PER_MOL_PER_ANGSTROM_, _HARTREE_TO_KCAL_PER_MOL_
#include "exceptions.hpp"                    // for InputFileException
#include "fileSettings.hpp"                  // for FileSettings
#include "physicalData.hpp"                  // for PhysicalData
#include "qmSettings.hpp"                    // for QMSettings
#include "simulationBox.hpp"                 // for SimulationBox
#include "vector3d.hpp"                      // for Vec3D

using QM::ExternalQMRunner;
using enum simulationBox::Periodicity;

using namespace simulationBox;
using namespace physicalData;
using namespace customException;
using namespace settings;
using namespace constants;

/**
 * @brief run the qm engine
 *
 * @param simBox SimulationBox reference
 * @param physicalData PhysicalData reference
 * @param per periodicity of the system
 */
void ExternalQMRunner::run(
    SimulationBox &simBox,
    PhysicalData  &physicalData,
    Periodicity    per
)
{
    if (per != XYZ && per != NON_PERIODIC)
        throw QMRunnerException(
            "External QM runners only available for non- and 3D-periodic "
            "calculations."
        );

    _periodicity = per;

    writeCoordsFile(simBox);

    if (Settings::isHybridJobtype())
        writePointChargeFile(simBox);

    std::jthread timeoutThread{[this](const std::stop_token stopToken)
                               { throwAfterTimeout(stopToken); }};

    execute(simBox);

    timeoutThread.request_stop();

    readForceFile(simBox, physicalData);

    readChargeFile(simBox);

<<<<<<< HEAD
    if (per != NON_PERIODIC)
        readStressTensor(simBox.getBox(), physicalData);
=======
    readStressTensor(simBox.getBox(), physicalData);
>>>>>>> b434bdf4
}

/**
 * @brief reads the force file (including qm energy) and sets the forces of
 * the atoms
 *
 * @param box
 * @param physicalData
 *
 * @throw QMRunnerException
 *  - if the force file cannot be opened
 *  - if the force file is empty
 */
void ExternalQMRunner::readForceFile(
    SimulationBox &box,
    PhysicalData  &physicalData
)
{
    const auto forceFileName = FileSettings::getQMForcesTempFileName();

    std::ifstream forceFile(forceFileName);

    if (!forceFile.is_open())
        throw QMRunnerException(
            std::format(
                "Cannot open {} force file \"{}\"",
                string(QMSettings::getQMMethod()),
                forceFileName
            )
        );

    if (forceFile.peek() == std::ifstream::traits_type::eof())
        throw QMRunnerException(
            std::format(
                "Empty {} force file \"{}\"",
                string(QMSettings::getQMMethod()),
                forceFileName
            )
        );

    double energy = 0.0;

    forceFile >> energy;

    physicalData.setQMEnergy(energy * _HARTREE_TO_KCAL_PER_MOL_);

    auto readForces = [&forceFile](auto &atom)
    {
        auto grad = linearAlgebra::Vec3D();

        forceFile >> grad[0] >> grad[1] >> grad[2];

        atom->setForce(-grad * _HARTREE_PER_BOHR_TO_KCAL_PER_MOL_PER_ANGSTROM_);
    };

    std::ranges::for_each(box.getQMAtoms(), readForces);

    forceFile.close();
}

/**
 * @brief reads the charge file (qm_charges) and sets the _qmCharge of the atoms
 *
 * @param box
 *
 * @throw QMRunnerException
 *  - if the charge file cannot be opened
 *  - if the charge file is empty
 */
void ExternalQMRunner::readChargeFile(SimulationBox &box)
{
    const auto chargeFileName = FileSettings::getQMChargesTempFileName();

    std::ifstream chargeFile(chargeFileName);

    if (!chargeFile.is_open())
        throw QMRunnerException(
            std::format(
                "Cannot open {} charge file \"{}\"",
                string(QMSettings::getQMMethod()),
                chargeFileName
            )
        );

    if (chargeFile.peek() == std::ifstream::traits_type::eof())
        throw QMRunnerException(
            std::format(
                "Empty {} charge file \"{}\"",
                string(QMSettings::getQMMethod()),
                chargeFileName
            )
        );

    box.resetQMCharges();

    auto readCharges = [&chargeFile](auto &atom)
    {
        auto index  = 0;     // Read and discard the first column (index)
        auto charge = 0.0;   // Read the second column (charge value)

        chargeFile >> index >> charge;

        atom->setQMCharge(charge);
    };

    std::ranges::for_each(box.getQMAtoms(), readCharges);

    chargeFile.close();
}

/**
 * @brief reads the charge file (qm_charges) and sets the _qmCharge the atoms
 *
 * @param box
 *
 * @throw QMRunnerException
 *  - if the charge file cannot be opened
 *  - if the charge file is empty
 */
void ExternalQMRunner::readChargeFile(SimulationBox &box)
{
    const std::string chargeFileName = "qm_charges";

    std::ifstream chargeFile(chargeFileName);

    if (!chargeFile.is_open())
        throw QMRunnerException(
            std::format(
                "Cannot open {} charge file \"{}\"",
                string(QMSettings::getQMMethod()),
                chargeFileName
            )
        );

    if (chargeFile.peek() == std::ifstream::traits_type::eof())
        throw QMRunnerException(
            std::format(
                "Empty {} charge file \"{}\"",
                string(QMSettings::getQMMethod()),
                chargeFileName
            )
        );

    auto readCharges = [&chargeFile](auto &atom)
    {
        auto index  = 0;     // Read and discard the first column (index)
        auto charge = 0.0;   // Read the second column (charge value)

        chargeFile >> index >> charge;

        atom->getQMCharge() = charge;
    };

    std::ranges::for_each(box.getQMAtoms(), readCharges);

    chargeFile.close();

    ::system(std::format("rm -f {}", chargeFileName).c_str());
}

/********************************
 *                              *
 * standard getters and setters *
 *                              *
 ********************************/

/**
 * @brief getter for the script path
 *
 * @return const std::string&
 */
const std::string &ExternalQMRunner::getScriptPath() const
{
    return _scriptPath;
}

/**
 * @brief getter for the singularity path
 *
 * @return const std::string&
 */
const std::string &ExternalQMRunner::getSingularity() const
{
    return _singularity;
}

/**
 * @brief getter for the static build path
 *
 * @return const std::string&
 */
const std::string &ExternalQMRunner::getStaticBuild() const
{
    return _staticBuild;
}

/**
 * @brief setter for the script path
 *
 * @param scriptPath
 */
void ExternalQMRunner::setScriptPath(const std::string_view &scriptPath)
{
    _scriptPath = scriptPath;
}<|MERGE_RESOLUTION|>--- conflicted
+++ resolved
@@ -85,12 +85,8 @@
 
     readChargeFile(simBox);
 
-<<<<<<< HEAD
     if (per != NON_PERIODIC)
         readStressTensor(simBox.getBox(), physicalData);
-=======
-    readStressTensor(simBox.getBox(), physicalData);
->>>>>>> b434bdf4
 }
 
 /**
