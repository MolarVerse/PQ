/*****************************************************************************
<GPL_HEADER>

    PIMD-QMCF
    Copyright (C) 2023-now  Jakob Gamper

    This program is free software: you can redistribute it and/or modify
    it under the terms of the GNU General Public License as published by
    the Free Software Foundation, either version 3 of the License, or
    (at your option) any later version.

    This program is distributed in the hope that it will be useful,
    but WITHOUT ANY WARRANTY; without even the implied warranty of
    MERCHANTABILITY or FITNESS FOR A PARTICULAR PURPOSE.  See the
    GNU General Public License for more details.

    You should have received a copy of the GNU General Public License
    along with this program.  If not, see <http://www.gnu.org/licenses/>.

<GPL_HEADER>
******************************************************************************/

#include "infoOutput.hpp"

#include "forceFieldSettings.hpp"   // for ForceFieldSettings
#include "manostatSettings.hpp"     // for ManostatSettings
#include "physicalData.hpp"         // for PhysicalData
#include "settings.hpp"             // for Settings
#include "stlVector.hpp"            // for mean, max
#include "thermostatSettings.hpp"   // for ThermostatSettings
#include "vector3d.hpp"             // for norm

#include <format>    // for format
#include <ios>       // for ofstream
#include <ostream>   // for operator<<, basic_ostream, char_traits
#include <string>    // for operator<<

using namespace output;

/**
 * @brief write info file
 *
 * @details
 * - Coulomb and Non-Coulomb energies contain the intra and inter energies.
 * - Bond, Angle, Dihedral and Improper energies are only available if the force field is active.
 * - qm energy is only available if qm is active.
 * - coulomb and non-coulomb energies are only available if mm is active.
 * - volume and density are only available if manostat is active.
 * - nose hoover momentum and friction energies are only available if nose hoover thermostat is active.
 *
 * @param simulationTime
 * @param loopTime
 * @param data
 */
void InfoOutput::write(const double simulationTime, const double loopTime, const physicalData::PhysicalData &data)
{
    _fp.close();

    _fp.open(_fileName);

    writeHeader();

    writeLeft(simulationTime, "SIMULATION-TIME", "ps");
    writeRight(data.getTemperature(), "TEMPERATURE", "K");

    writeLeft(data.getPressure(), "PRESSURE", "bar");
    writeRight(data.getTotalEnergy(), "E(TOT)", "kcal/mol");

    if (settings::Settings::isQMActivated())
    {
        writeLeft(data.getQMEnergy(), "E(QM)", "kcal/mol");
        writeRight(data.getNumberOfQMAtoms(), "N(QM-ATOMS)", "-");
    }

<<<<<<< HEAD
=======
    if (settings::Settings::isRingPolymerMDActivated())
    {
        writeLeft(mean(data.getRingPolymerEnergy()), "E(MEAN-RPMD)", "kcal/mol");
        writeRight(max(data.getRingPolymerEnergy()), "E(MAX-RPMD)", "kcal/mol");
    }

>>>>>>> 6017f22f
    writeLeft(data.getKineticEnergy(), "E(KIN)", "kcal/mol");
    writeRight(data.getIntraEnergy(), "E(INTRA)", "kcal/mol");

    if (settings::Settings::isMMActivated())
    {
        writeLeft(data.getCoulombEnergy(), "E(COUL)", "kcal/mol");
        writeRight(data.getNonCoulombEnergy(), "E(NON-COUL)", "kcal/mol");
    }

    if (settings::ForceFieldSettings::isActive())
    {
        writeLeft(data.getBondEnergy(), "E(BOND)", "kcal/mol");
        writeRight(data.getAngleEnergy(), "E(ANGLE)", "kcal/mol");
        writeLeft(data.getDihedralEnergy(), "E(DIHEDRAL)", "kcal/mol");
        writeRight(data.getImproperEnergy(), "E(IMPROPER)", "kcal/mol");
    }

    if (settings::ManostatSettings::getManostatType() != settings::ManostatType::NONE)
    {
        writeLeft(data.getVolume(), "VOLUME", "A^3");
        writeRight(data.getDensity(), "DENSITY", "g/cm^3");
    }

    if (settings::ThermostatSettings::getThermostatType() == settings::ThermostatType::NOSE_HOOVER)
    {
        writeLeft(data.getNoseHooverMomentumEnergy(), "E(NH-MOMENTUM)", "kcal/mol");
        writeRight(data.getNoseHooverFrictionEnergy(), "E(NH-FRICTION)", "kcal/mol");
    }

    writeLeftScientific(norm(data.getMomentum()), "MOMENTUM", "amuA/fs");
    writeRight(loopTime, "LOOPTIME", "s");

    _fp << std::format("{:-^89}", "") << "\n\n";

    _fp.flush();
}

/**
 * @brief write header of info file
 *
 */
void InfoOutput::writeHeader()
{
    _fp << std::format("{:-^89}", "") << '\n';

    _fp << '|' << std::format("{:^87}", "PIMD-QMCF info file") << '|' << '\n';

    _fp << std::format("{:-^89}", "") << '\n';
}

/**
 * @brief write left column of info file
 *
 * @param value
 * @param name
 * @param unit
 * @param formatter
 * @param precision
 */
void InfoOutput::writeLeft(const double value, const std::string_view &name, const std::string_view &unit)
{
    _fp << std::format("|   {:<15} {:15.5f} {:<8} ", name, value, unit);
}

/**
 * @brief write left column of info file
 *
 * @param value
 * @param name
 * @param unit
 * @param formatter
 * @param precision
 */
void InfoOutput::writeLeftScientific(const double value, const std::string_view &name, const std::string_view &unit)
{
    _fp << std::format("|   {:<15} {:15.1e} {:<8} ", name, value, unit);
}

/**
 * @brief write std::right column of info file
 *
 * @param value
 * @param name
 * @param unit
 * @param formatter
 * @param precision
 */
void InfoOutput::writeRight(const double value, const std::string_view &name, const std::string_view &unit)
{
    _fp << std::format("{:<15} {:15.5f} {:<8}   |\n", name, value, unit);
}<|MERGE_RESOLUTION|>--- conflicted
+++ resolved
@@ -72,15 +72,6 @@
         writeRight(data.getNumberOfQMAtoms(), "N(QM-ATOMS)", "-");
     }
 
-<<<<<<< HEAD
-=======
-    if (settings::Settings::isRingPolymerMDActivated())
-    {
-        writeLeft(mean(data.getRingPolymerEnergy()), "E(MEAN-RPMD)", "kcal/mol");
-        writeRight(max(data.getRingPolymerEnergy()), "E(MAX-RPMD)", "kcal/mol");
-    }
-
->>>>>>> 6017f22f
     writeLeft(data.getKineticEnergy(), "E(KIN)", "kcal/mol");
     writeRight(data.getIntraEnergy(), "E(INTRA)", "kcal/mol");
 
