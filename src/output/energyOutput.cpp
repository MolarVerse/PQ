/*****************************************************************************
<GPL_HEADER>

    PQ
    Copyright (C) 2023-now  Jakob Gamper

    This program is free software: you can redistribute it and/or modify
    it under the terms of the GNU General Public License as published by
    the Free Software Foundation, either version 3 of the License, or
    (at your option) any later version.

    This program is distributed in the hope that it will be useful,
    but WITHOUT ANY WARRANTY; without even the implied warranty of
    MERCHANTABILITY or FITNESS FOR A PARTICULAR PURPOSE.  See the
    GNU General Public License for more details.

    You should have received a copy of the GNU General Public License
    along with this program.  If not, see <http://www.gnu.org/licenses/>.

<GPL_HEADER>
******************************************************************************/

#include "energyOutput.hpp"

<<<<<<< HEAD
#include <format>    // for format
#include <ostream>   // for basic_ostream, ofstream
#include <string>    // for operator<<

=======
#include "constraintSettings.hpp"   // for ConstraintSettings
>>>>>>> 9aca8bcc
#include "forceFieldSettings.hpp"   // for ForceFieldSettings
#include "manostatSettings.hpp"     // for ManostatSettings
#include "physicalData.hpp"         // for PhysicalData
#include "settings.hpp"             // for Settings
#include "stlVector.hpp"            // for mean, max
#include "thermostatSettings.hpp"   // for ThermostatSettings
#include "vector3d.hpp"             // for norm

using namespace output;

/**
 * @brief Write the energy output
 *
 * @details
 * - Coulomb and Non-Coulomb energies contain the intra and inter energies.
 * - Bond, Angle, Dihedral and Improper energies are only available if the force
 * field is active.
 * - qm energy is only available if qm is active.
 * - coulomb and non-coulomb energies are only available if mm is active.
 * - volume and density are only available if manostat is active.
 * - nose hoover momentum and friction energies are only available if nose
 * hoover thermostat is active.
 *
 * @param step
 * @param data
 */
void EnergyOutput::write(
    const size_t                      step,
    const physicalData::PhysicalData &data
)
{
    _fp << std::format("{:10d}\t", step);
    _fp << std::format("{:20.12f}\t", data.getTemperature());
    _fp << std::format("{:20.12f}\t", data.getPressure());
    _fp << std::format("{:20.12f}\t", data.getTotalEnergy());

    if (settings::Settings::isQMActivated())
    {
        _fp << std::format("{:20.12f}\t", data.getQMEnergy());
        _fp << std::format("{:20.12f}\t", data.getNumberOfQMAtoms());
    }

    _fp << std::format("{:20.12f}\t", data.getKineticEnergy());
    _fp << std::format("{:20.12f}\t", data.getIntraEnergy());

    if (settings::Settings::isMMActivated())
    {
        _fp << std::format("{:20.12f}\t", data.getCoulombEnergy());
        _fp << std::format("{:20.12f}\t", data.getNonCoulombEnergy());
    }

    if (settings::ForceFieldSettings::isActive())
    {
        _fp << std::format("{:20.12f}\t", data.getBondEnergy());
        _fp << std::format("{:20.12f}\t", data.getAngleEnergy());
        _fp << std::format("{:20.12f}\t", data.getDihedralEnergy());
        _fp << std::format("{:20.12f}\t", data.getImproperEnergy());
    }

    if (settings::ManostatSettings::getManostatType() !=
        settings::ManostatType::NONE)
    {
        _fp << std::format("{:20.12f}\t", data.getVolume());
        _fp << std::format("{:20.12f}\t", data.getDensity());
    }

    if (settings::ThermostatSettings::getThermostatType() ==
        settings::ThermostatType::NOSE_HOOVER)
    {
        _fp << std::format("{:20.12f}\t", data.getNoseHooverMomentumEnergy());
        _fp << std::format("{:20.12f}\t", data.getNoseHooverFrictionEnergy());
    }

    if (settings::ConstraintSettings::isDistanceConstraintsActivated())
    {
        _fp << std::format("{:20.12f}\t", data.getLowerDistanceConstraints());
        _fp << std::format("{:20.12f}\t", data.getUpperDistanceConstraints());
    }

    _fp << std::format("{:20.5e}\t", norm(data.getMomentum()));
    _fp << std::format("{:12.5f}\n", data.getLoopTime());

    _fp << std::flush;
}<|MERGE_RESOLUTION|>--- conflicted
+++ resolved
@@ -22,14 +22,11 @@
 
 #include "energyOutput.hpp"
 
-<<<<<<< HEAD
 #include <format>    // for format
 #include <ostream>   // for basic_ostream, ofstream
 #include <string>    // for operator<<
 
-=======
 #include "constraintSettings.hpp"   // for ConstraintSettings
->>>>>>> 9aca8bcc
 #include "forceFieldSettings.hpp"   // for ForceFieldSettings
 #include "manostatSettings.hpp"     // for ManostatSettings
 #include "physicalData.hpp"         // for PhysicalData
