/*****************************************************************************
<GPL_HEADER>

    PQ
    Copyright (C) 2023-now  Jakob Gamper

    This program is free software: you can redistribute it and/or modify
    it under the terms of the GNU General Public License as published by
    the Free Software Foundation, either version 3 of the License, or
    (at your option) any later version.

    This program is distributed in the hope that it will be useful,
    but WITHOUT ANY WARRANTY; without even the implied warranty of
    MERCHANTABILITY or FITNESS FOR A PARTICULAR PURPOSE.  See the
    GNU General Public License for more details.

    You should have received a copy of the GNU General Public License
    along with this program.  If not, see <http://www.gnu.org/licenses/>.

<GPL_HEADER>
******************************************************************************/

#include "stochasticRescalingManostat.hpp"

#include <algorithm>    // for __for_each_fn
#include <cmath>        // for exp, pow, sqrt
#include <functional>   // for identity

#include "constants/conversionFactors.hpp"   // for _BOLTZMANN_CONSTANT_IN_KCAL_PER_MOL_
#include "constants/internalConversionFactors.hpp"   // for _PRESSURE_FACTOR_
#include "exceptions.hpp"                            // for ExceptionType
#include "physicalData.hpp"                          // for PhysicalData
#include "simulationBox.hpp"                         // for SimulationBox
#include "staticMatrix3x3.hpp"      // for diagonal, diagonalMatrix
#include "thermostatSettings.hpp"   // for ThermostatSettings
#include "timingsSettings.hpp"      // for TimingsSettings
#include "vector3d.hpp"             // for Vec3D, operator/

using manostat::AnisotropicStochasticRescalingManostat;
using manostat::FullAnisotropicStochasticRescalingManostat;
using manostat::SemiIsotropicStochasticRescalingManostat;
using manostat::StochasticRescalingManostat;

using namespace linearAlgebra;

/**
 * @brief copy constructor for Stochastic Rescaling Manostat
 *
 * @param other
 */
StochasticRescalingManostat::StochasticRescalingManostat(
    const StochasticRescalingManostat &other
)
    : Manostat(other),
      _tau(other._tau),
      _compressibility(other._compressibility),
      _dt(other._dt){};

/**
 * @brief Construct a new Stochastic Rescaling Manostat:: Stochastic Rescaling
 * Manostat object
 *
 * @param targetPressure
 * @param tau
 * @param compressibility
 */
StochasticRescalingManostat::StochasticRescalingManostat(
    const double targetPressure,
    const double tau,
    const double compressibility
)
    : Manostat(targetPressure), _tau(tau), _compressibility(compressibility)
{
    _dt = settings::TimingsSettings::getTimeStep();
}

/**
 * @brief apply Stochastic Rescaling manostat for NPT ensemble
 *
 * @param simBox
 * @param physicalData
 */
void StochasticRescalingManostat::applyManostat(
    simulationBox::SimulationBox &simBox,
    physicalData::PhysicalData   &physicalData
)
{
    startTimingsSection("Stochastic Rescaling");

    calculatePressure(simBox, physicalData);

    const auto mu = calculateMu(simBox.getVolume());

    simBox.scaleBox(mu);

    physicalData.setVolume(simBox.getVolume());
    physicalData.setDensity(simBox.getDensity());

    simBox.checkCoulombRadiusCutOff(
        customException::ExceptionType::MANOSTATEXCEPTION
    );

    auto scalePositions = [&mu, &simBox](auto &molecule)
    { molecule.scale(mu, simBox.getBox()); };
    auto scaleVelocities = [&mu, &simBox](auto &atom)
    { atom->scaleVelocityOrthogonalSpace(inverse(mu), simBox.getBox()); };

    std::ranges::for_each(simBox.getMolecules(), scalePositions);
    std::ranges::for_each(simBox.getAtoms(), scaleVelocities);

    stopTimingsSection("Stochastic Rescaling");
}

/**
 * @brief calculate mu as scaling factor for Stochastic Rescaling manostat
 * (isotropic)
 *
 * @param volume
 * @return linearAlgebra::Vec3D
 */
linearAlgebra::tensor3D StochasticRescalingManostat::calculateMu(
    const double volume
)
{
    const auto compressibilityFactor = _compressibility * _dt / _tau;
    const auto kT = constants::_BOLTZMANN_CONSTANT_IN_KCAL_PER_MOL_ *
<<<<<<< HEAD
                    settings::ThermostatSettings::getTargetTemperature();
=======
                    settings::ThermostatSettings::getActualTargetTemperature();
>>>>>>> 9aca8bcc
    const auto randomFactor =
        std::normal_distribution<double>(0.0, 1.0)(_generator);

    const auto stochasticFactor = ::sqrt(
                                      2.0 * kT * compressibilityFactor /
                                      volume * constants::_PRESSURE_FACTOR_
                                  ) *
                                  randomFactor;

    return diagonalMatrix(::exp(
        -compressibilityFactor * (_targetPressure - _pressure) +
        stochasticFactor / 3.0
    ));
}

/**
 * @brief calculate mu as scaling factor for Stochastic Rescaling manostat
 * (semi-isotropic)
 *
 * @param volume
 * @return linearAlgebra::Vec3D
 */
linearAlgebra::tensor3D SemiIsotropicStochasticRescalingManostat::calculateMu(
    const double volume
)
{
    const auto compressibilityFactor = _compressibility * _dt / _tau;
    const auto kT = constants::_BOLTZMANN_CONSTANT_IN_KCAL_PER_MOL_ *
<<<<<<< HEAD
                    settings::ThermostatSettings::getTargetTemperature();
=======
                    settings::ThermostatSettings::getActualTargetTemperature();
>>>>>>> 9aca8bcc
    const auto randomFactor =
        std::normal_distribution<double>(0.0, 1.0)(_generator);

    const auto stochasticFactor_xy =
        ::sqrt(
            4.0 / 3.0 * kT * compressibilityFactor / volume *
            constants::_PRESSURE_FACTOR_
        ) *
        randomFactor;
    const auto stochasticFactor_z = ::sqrt(
                                        2.0 / 3.0 * kT * compressibilityFactor /
                                        volume * constants::_PRESSURE_FACTOR_
                                    ) *
                                    randomFactor;

    const auto p_xyz = diagonal(_pressureTensor);
    const auto p_x   = p_xyz[_2DIsotropicAxes[0]];
    const auto p_y   = p_xyz[_2DIsotropicAxes[1]];
    const auto p_xy  = (p_x + p_y) / 2.0;
    const auto p_z   = p_xyz[_2DAnisotropicAxis];

    const auto mu_xy = ::exp(
        -compressibilityFactor * (_targetPressure - p_xy) / 3.0 +
        stochasticFactor_xy / 2.0
    );
    const auto mu_z = ::exp(
        -compressibilityFactor * (_targetPressure - p_z) / 3.0 +
        stochasticFactor_z
    );

    linearAlgebra::Vec3D mu;

    mu[_2DIsotropicAxes[0]] = mu_xy;
    mu[_2DIsotropicAxes[1]] = mu_xy;
    mu[_2DAnisotropicAxis]  = mu_z;

    return diagonalMatrix(mu);
}

/**
 * @brief calculate mu as scaling factor for Stochastic Rescaling manostat
 * (anisotropic)
 *
 * @param volume
 * @return linearAlgebra::Vec3D
 */
linearAlgebra::tensor3D AnisotropicStochasticRescalingManostat::calculateMu(
    const double volume
)
{
    const auto compressibilityFactor = _compressibility * _dt / _tau;
    const auto kT = constants::_BOLTZMANN_CONSTANT_IN_KCAL_PER_MOL_ *
<<<<<<< HEAD
                    settings::ThermostatSettings::getTargetTemperature();
=======
                    settings::ThermostatSettings::getActualTargetTemperature();
>>>>>>> 9aca8bcc
    const auto randomFactor =
        std::normal_distribution<double>(0.0, 1.0)(_generator);

    const auto stochasticFactor = ::sqrt(
                                      2.0 / 3.0 * kT * compressibilityFactor /
                                      volume * constants::_PRESSURE_FACTOR_
                                  ) *
                                  randomFactor;

    return diagonalMatrix(
        exp(-compressibilityFactor *
                (_targetPressure - diagonal(_pressureTensor)) / 3.0 +
            stochasticFactor)
    );
}

/**
 * @brief calculate mu as scaling factor for Stochastic Rescaling manostat (full
 * anisotropic including angles)
 *
 * @param volume
 * @return linearAlgebra::tensor3D
 */
linearAlgebra::tensor3D FullAnisotropicStochasticRescalingManostat::calculateMu(
    const double volume
)
{
    const auto compressibilityFactor = _compressibility * _dt / _tau;
    const auto kT = constants::_BOLTZMANN_CONSTANT_IN_KCAL_PER_MOL_ *
<<<<<<< HEAD
                    settings::ThermostatSettings::getTargetTemperature();
=======
                    settings::ThermostatSettings::getActualTargetTemperature();
>>>>>>> 9aca8bcc
    const auto randomFactor =
        std::normal_distribution<double>(0.0, 1.0)(_generator);

    const auto stochasticFactor = ::sqrt(
                                      2.0 / 3.0 * kT * compressibilityFactor /
                                      volume * constants::_PRESSURE_FACTOR_
                                  ) *
                                  randomFactor;

    return exp(
        -compressibilityFactor *
            (diagonalMatrix(_targetPressure) - _pressureTensor) / 3.0 +
        stochasticFactor
    );
}<|MERGE_RESOLUTION|>--- conflicted
+++ resolved
@@ -124,11 +124,7 @@
 {
     const auto compressibilityFactor = _compressibility * _dt / _tau;
     const auto kT = constants::_BOLTZMANN_CONSTANT_IN_KCAL_PER_MOL_ *
-<<<<<<< HEAD
-                    settings::ThermostatSettings::getTargetTemperature();
-=======
-                    settings::ThermostatSettings::getActualTargetTemperature();
->>>>>>> 9aca8bcc
+                    settings::ThermostatSettings::getActualTargetTemperature();
     const auto randomFactor =
         std::normal_distribution<double>(0.0, 1.0)(_generator);
 
@@ -157,11 +153,7 @@
 {
     const auto compressibilityFactor = _compressibility * _dt / _tau;
     const auto kT = constants::_BOLTZMANN_CONSTANT_IN_KCAL_PER_MOL_ *
-<<<<<<< HEAD
-                    settings::ThermostatSettings::getTargetTemperature();
-=======
-                    settings::ThermostatSettings::getActualTargetTemperature();
->>>>>>> 9aca8bcc
+                    settings::ThermostatSettings::getActualTargetTemperature();
     const auto randomFactor =
         std::normal_distribution<double>(0.0, 1.0)(_generator);
 
@@ -214,11 +206,7 @@
 {
     const auto compressibilityFactor = _compressibility * _dt / _tau;
     const auto kT = constants::_BOLTZMANN_CONSTANT_IN_KCAL_PER_MOL_ *
-<<<<<<< HEAD
-                    settings::ThermostatSettings::getTargetTemperature();
-=======
-                    settings::ThermostatSettings::getActualTargetTemperature();
->>>>>>> 9aca8bcc
+                    settings::ThermostatSettings::getActualTargetTemperature();
     const auto randomFactor =
         std::normal_distribution<double>(0.0, 1.0)(_generator);
 
@@ -248,11 +236,7 @@
 {
     const auto compressibilityFactor = _compressibility * _dt / _tau;
     const auto kT = constants::_BOLTZMANN_CONSTANT_IN_KCAL_PER_MOL_ *
-<<<<<<< HEAD
-                    settings::ThermostatSettings::getTargetTemperature();
-=======
-                    settings::ThermostatSettings::getActualTargetTemperature();
->>>>>>> 9aca8bcc
+                    settings::ThermostatSettings::getActualTargetTemperature();
     const auto randomFactor =
         std::normal_distribution<double>(0.0, 1.0)(_generator);
 
