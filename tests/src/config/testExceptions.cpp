#include "exceptions.hpp"         // for GuffDatException, InputFileException
#include "throwWithMessage.hpp"   // for EXPECT_THROW_MSG

#include "gtest/gtest.h"   // for Message, TestPartResult
<<<<<<< HEAD
#include <gtest/gtest.h>   // for Test
#include <memory>          // for allocator
#include <string_view>     // for string_view
=======
#include <gtest/gtest.h>   // for Test, TestInfo (ptr only), TEST, Ini...
#include <memory>          // for allocator
>>>>>>> f424b203

/**
 * @brief tests throwing input file exception
 *
 */
TEST(TestExceptions, inputFileException)
{
    EXPECT_THROW_MSG(throw customException::InputFileException("test"), customException::InputFileException, "test");
}

/**
 * @brief tests throwing restart file exception
 *
 */
TEST(TestExceptions, rstFileException)
{
    EXPECT_THROW_MSG(throw customException::RstFileException("test"), customException::RstFileException, "test");
}

/**
 * @brief tests throwing user input exception
 *
 */
TEST(TestExceptions, UserInputException)
{
    EXPECT_THROW_MSG(throw customException::UserInputException("test"), customException::UserInputException, "test");
}

/**
 * @brief tests throwing mol descriptor exception
 *
 */
TEST(TestExceptions, molDescriptorException)
{
    EXPECT_THROW_MSG(throw customException::MolDescriptorException("test"), customException::MolDescriptorException, "test");
}

/**
 * @brief tests throwing user input warning
 *
 */
TEST(TestExceptions, userInputExceptionWarning)
{
    EXPECT_THROW_MSG(
        throw customException::UserInputExceptionWarning("test"), customException::UserInputExceptionWarning, "test");
}

/**
 * @brief tests throwing guff dat exception
 *
 */
TEST(TestExceptions, guffDatException)
{
    EXPECT_THROW_MSG(throw customException::GuffDatException("test"), customException::GuffDatException, "test");
}

/**
 * @brief tests throwing topology exception
 *
 */
TEST(TestExceptions, topologyException)
{
    EXPECT_THROW_MSG(throw customException::TopologyException("test"), customException::TopologyException, "test");
}

/**
 * @brief tests throwing parameter file exception
 *
 */
TEST(TestExceptions, parameterFileException)
{
    EXPECT_THROW_MSG(throw customException::ParameterFileException("test"), customException::ParameterFileException, "test");
}

/**
 * @brief tests throwing manostat exception
 *
 */
TEST(TestExceptions, manostatException)
{
    EXPECT_THROW_MSG(throw customException::ManostatException("test"), customException::ManostatException, "test");
}

/**
 * @brief tests throwing intraNonBonded exception
 *
 */
TEST(TestExceptions, intraNonBondedException)
{
    EXPECT_THROW_MSG(throw customException::IntraNonBondedException("test"), customException::IntraNonBondedException, "test");
}

int main(int argc, char **argv)
{
    ::testing::InitGoogleTest(&argc, argv);
    return ::RUN_ALL_TESTS();
}<|MERGE_RESOLUTION|>--- conflicted
+++ resolved
@@ -2,14 +2,8 @@
 #include "throwWithMessage.hpp"   // for EXPECT_THROW_MSG
 
 #include "gtest/gtest.h"   // for Message, TestPartResult
-<<<<<<< HEAD
-#include <gtest/gtest.h>   // for Test
-#include <memory>          // for allocator
-#include <string_view>     // for string_view
-=======
 #include <gtest/gtest.h>   // for Test, TestInfo (ptr only), TEST, Ini...
 #include <memory>          // for allocator
->>>>>>> f424b203
 
 /**
  * @brief tests throwing input file exception
