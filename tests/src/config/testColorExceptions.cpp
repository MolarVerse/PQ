--- conflicted
+++ resolved
@@ -4,10 +4,6 @@
 #include "gtest/gtest.h"   // for Message, TestPartResult
 #include <gtest/gtest.h>   // for Test, CaptureStdout, GetCapturedStdout
 #include <string>          // for allocator, string
-<<<<<<< HEAD
-#include <string_view>     // for string_view
-=======
->>>>>>> f424b203
 
 /**
  * @brief tests colorful output for FG_RED
