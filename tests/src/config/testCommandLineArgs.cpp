#include "commandLineArgs.hpp"    // for CommandLineArgs
#include "exceptions.hpp"         // for UserInputException
#include "throwWithMessage.hpp"   // for EXPECT_THROW_MSG

#include "gtest/gtest.h"   // for Message, TestPartResult
#include <gtest/gtest.h>   // for Test, TestInfo (ptr only), InitGoogl...
<<<<<<< HEAD
#include <string>          // for string, allocator, char_traits, basi...
=======
#include <string>          // for allocator, basic_string, operator+
>>>>>>> f424b203
#include <vector>          // for vector

/**
 * @brief tests detecting flags and input file name via console input
 *
 */
TEST(TestCommandLineArgs, detectFlags)
{
    std::vector<std::string> args            = {"program", "input.in"};
    auto                     commandLineArgs = CommandLineArgs(int(args.size()), args);

    commandLineArgs.detectFlags();
    EXPECT_EQ("input.in", commandLineArgs.getInputFileName());
}

/**
 * @brief tests detecting flags and input file name via console input
 *
 * @TODO: no flags implemented at the moment
 */
TEST(TestCommandLineArgs, detectFlags_flag_given)
{
    std::vector<std::string> args            = {"program", "-i", "input.in"};
    auto                     commandLineArgs = CommandLineArgs(int(args.size()), args);

    EXPECT_THROW_MSG(commandLineArgs.detectFlags(),
                     customException::UserInputException,
                     "Invalid flag: " + args[1] + " Flags are not yet implemented.");
}

/**
 * @brief tests throwing exception if no input file name is given
 *
 */
TEST(TestCommandLineArgs, detectFlags_missing_input_file)
{
    std::vector<std::string> args            = {"program"};
    auto                     commandLineArgs = CommandLineArgs(int(args.size()), args);

    EXPECT_THROW_MSG(commandLineArgs.detectFlags(),
                     customException::UserInputException,
                     "No input file specified. Usage: pimd_qmcf <input_file>");
}

int main(int argc, char **argv)
{
    testing::InitGoogleTest(&argc, argv);
    return ::RUN_ALL_TESTS();
}<|MERGE_RESOLUTION|>--- conflicted
+++ resolved
@@ -4,11 +4,7 @@
 
 #include "gtest/gtest.h"   // for Message, TestPartResult
 #include <gtest/gtest.h>   // for Test, TestInfo (ptr only), InitGoogl...
-<<<<<<< HEAD
-#include <string>          // for string, allocator, char_traits, basi...
-=======
 #include <string>          // for allocator, basic_string, operator+
->>>>>>> f424b203
 #include <vector>          // for vector
 
 /**
