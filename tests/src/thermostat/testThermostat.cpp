/*****************************************************************************
<GPL_HEADER>

    PQ
    Copyright (C) 2023-now  Jakob Gamper

    This program is free software: you can redistribute it and/or modify
    it under the terms of the GNU General Public License as published by
    the Free Software Foundation, either version 3 of the License, or
    (at your option) any later version.

    This program is distributed in the hope that it will be useful,
    but WITHOUT ANY WARRANTY; without even the implied warranty of
    MERCHANTABILITY or FITNESS FOR A PARTICULAR PURPOSE.  See the
    GNU General Public License for more details.

    You should have received a copy of the GNU General Public License
    along with this program.  If not, see <http://www.gnu.org/licenses/>.

<GPL_HEADER>
******************************************************************************/

#include "testThermostat.hpp"

#include <cmath>    // for sqrt
#include <memory>   // for allocator

#include "berendsenThermostat.hpp"                   // for BerendsenThermostat
#include "constants/internalConversionFactors.hpp"   // for _TEMPERATURE_FACTOR_
#include "gtest/gtest.h"                             // for InitGoogleTest
#include "physicalData.hpp"                          // for PhysicalData
#include "simulationBox.hpp"                         // for SimulationBox
#include "timingsSettings.hpp"                       // for TimingsSettings

TEST_F(TestThermostat, calculateTemperature)
{
    _thermostat->applyThermostat(*_simulationBox, *_data);

    const auto velocity_mol1_atom1 =
        _simulationBox->getMolecule(0).getAtomVelocity(0);
    const auto velocity_mol1_atom2 =
        _simulationBox->getMolecule(0).getAtomVelocity(1);
    const auto mass_mol1_atom1 = _simulationBox->getMolecule(0).getAtomMass(0);
    const auto mass_mol1_atom2 = _simulationBox->getMolecule(0).getAtomMass(1);

    const auto velocity_mol2_atom1 =
        _simulationBox->getMolecule(1).getAtomVelocity(0);
    const auto mass_mol2_atom1 = _simulationBox->getMolecule(1).getAtomMass(0);

    const auto kineticEnergyAtomicVector =
        mass_mol1_atom1 * velocity_mol1_atom1 * velocity_mol1_atom1 +
        mass_mol1_atom2 * velocity_mol1_atom2 * velocity_mol1_atom2 +
        mass_mol2_atom1 * velocity_mol2_atom1 * velocity_mol2_atom1;

    const auto nDOF = _simulationBox->getDegreesOfFreedom();

    EXPECT_EQ(
        _data->getTemperature(),
        sum(kineticEnergyAtomicVector) * constants::_TEMPERATURE_FACTOR_ /
            (nDOF)
    );
<<<<<<< HEAD
=======
}

TEST_F(TestThermostat, applyTemperatureRamping)
{
    _thermostat->setTemperatureIncrease(0.0);
    _thermostat->setTemperatureRampingSteps(0);
    _thermostat->setTemperatureRampingFrequency(1);
    _thermostat->setTargetTemperature(300.0);

    _thermostat->applyTemperatureRamping();
    EXPECT_EQ(_thermostat->getTargetTemperature(), 300.0);

    _thermostat->setTemperatureIncrease(1.0);
    _thermostat->setTemperatureRampingSteps(1);
    _thermostat->setTemperatureRampingFrequency(1);

    _thermostat->applyTemperatureRamping();
    EXPECT_EQ(_thermostat->getTargetTemperature(), 301.0);

    _thermostat->applyTemperatureRamping();
    EXPECT_EQ(_thermostat->getTargetTemperature(), 301.0);

    _thermostat->setTemperatureIncrease(1.0);
    _thermostat->setTemperatureRampingSteps(2);
    _thermostat->setTemperatureRampingFrequency(1);
    _thermostat->setTargetTemperature(300.0);

    _thermostat->applyTemperatureRamping();
    EXPECT_EQ(_thermostat->getTargetTemperature(), 301.0);

    _thermostat->applyTemperatureRamping();
    EXPECT_EQ(_thermostat->getTargetTemperature(), 302.0);

    _thermostat->applyTemperatureRamping();
    EXPECT_EQ(_thermostat->getTargetTemperature(), 302.0);

    _thermostat->setTemperatureIncrease(1.0);
    _thermostat->setTemperatureRampingSteps(4);
    _thermostat->setTemperatureRampingFrequency(2);
    _thermostat->setTargetTemperature(300.0);

    _thermostat->applyTemperatureRamping();
    EXPECT_EQ(_thermostat->getTargetTemperature(), 300.0);

    _thermostat->applyTemperatureRamping();
    EXPECT_EQ(_thermostat->getTargetTemperature(), 301.0);

    _thermostat->applyTemperatureRamping();
    EXPECT_EQ(_thermostat->getTargetTemperature(), 301.0);

    _thermostat->applyTemperatureRamping();
    EXPECT_EQ(_thermostat->getTargetTemperature(), 302.0);

    _thermostat->applyTemperatureRamping();
    EXPECT_EQ(_thermostat->getTargetTemperature(), 302.0);

    _thermostat->applyTemperatureRamping();
    EXPECT_EQ(_thermostat->getTargetTemperature(), 302.0);
>>>>>>> 9aca8bcc
}

TEST_F(TestThermostat, applyThermostatBerendsen)
{
    _thermostat = new thermostat::BerendsenThermostat(300.0, 100.0);
    settings::TimingsSettings::setTimeStep(0.1);

    const auto velocity_mol1_atom1 =
        _simulationBox->getMolecule(0).getAtomVelocity(0);
    const auto velocity_mol1_atom2 =
        _simulationBox->getMolecule(0).getAtomVelocity(1);
    const auto mass_mol1_atom1 = _simulationBox->getMolecule(0).getAtomMass(0);
    const auto mass_mol1_atom2 = _simulationBox->getMolecule(0).getAtomMass(1);

    const auto velocity_mol2_atom1 =
        _simulationBox->getMolecule(1).getAtomVelocity(0);
    const auto mass_mol2_atom1 = _simulationBox->getMolecule(1).getAtomMass(0);

    const auto kineticEnergyAtomicVector =
        mass_mol1_atom1 * velocity_mol1_atom1 * velocity_mol1_atom1 +
        mass_mol1_atom2 * velocity_mol1_atom2 * velocity_mol1_atom2 +
        mass_mol2_atom1 * velocity_mol2_atom1 * velocity_mol2_atom1;

    const auto nDOF = _simulationBox->getDegreesOfFreedom();

    const auto oldTemperature = sum(kineticEnergyAtomicVector) *
                                constants::_TEMPERATURE_FACTOR_ /
                                static_cast<double>(nDOF);

    const auto berendsenFactor =
        ::sqrt(1.0 + 0.1 / 100.0 * (300.0 / oldTemperature - 1.0));

    _thermostat->applyThermostat(*_simulationBox, *_data);

    EXPECT_EQ(
        _data->getTemperature(),
        oldTemperature * berendsenFactor * berendsenFactor
    );
<<<<<<< HEAD
=======
}

int main(int argc, char **argv)
{
    ::testing::InitGoogleTest(&argc, argv);
    return ::RUN_ALL_TESTS();
>>>>>>> 9aca8bcc
}<|MERGE_RESOLUTION|>--- conflicted
+++ resolved
@@ -59,8 +59,6 @@
         sum(kineticEnergyAtomicVector) * constants::_TEMPERATURE_FACTOR_ /
             (nDOF)
     );
-<<<<<<< HEAD
-=======
 }
 
 TEST_F(TestThermostat, applyTemperatureRamping)
@@ -119,7 +117,6 @@
 
     _thermostat->applyTemperatureRamping();
     EXPECT_EQ(_thermostat->getTargetTemperature(), 302.0);
->>>>>>> 9aca8bcc
 }
 
 TEST_F(TestThermostat, applyThermostatBerendsen)
@@ -158,13 +155,4 @@
         _data->getTemperature(),
         oldTemperature * berendsenFactor * berendsenFactor
     );
-<<<<<<< HEAD
-=======
-}
-
-int main(int argc, char **argv)
-{
-    ::testing::InitGoogleTest(&argc, argv);
-    return ::RUN_ALL_TESTS();
->>>>>>> 9aca8bcc
 }