--- conflicted
+++ resolved
@@ -192,13 +192,8 @@
  */
 TEST_F(TestInputFileReader, testGuffPath)
 {
-<<<<<<< HEAD
     InputFileParserFiles           parser(*_engine);
     const std::vector<std::string> lineElements = {"guff_path", "=", "guff"};
-=======
-    InputFileParserFiles     parser(*_engine);
-    std::vector<std::string> lineElements = {"guff_path", "=", "guff"};
->>>>>>> 9aca8bcc
     EXPECT_THROW_MSG(
         parser.parseGuffPath(lineElements, 0),
         customException::InputFileException,
@@ -226,8 +221,6 @@
         settings::FileSettings::getGuffDatFileName(),
         "data/guffDatReader/guff.dat"
     );
-<<<<<<< HEAD
-=======
 }
 
 /**
@@ -257,11 +250,4 @@
         settings::FileSettings::getRingPolymerStartFileName(),
         "data/inputFileReader/inputFile.txt"
     );
-}
-
-int main(int argc, char **argv)
-{
-    testing::InitGoogleTest(&argc, argv);
-    return ::RUN_ALL_TESTS();
->>>>>>> 9aca8bcc
 }