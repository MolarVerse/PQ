/*****************************************************************************
<GPL_HEADER>

    PQ
    Copyright (C) 2023-now  Jakob Gamper

    This program is free software: you can redistribute it and/or modify
    it under the terms of the GNU General Public License as published by
    the Free Software Foundation, either version 3 of the License, or
    (at your option) any later version.

    This program is distributed in the hope that it will be useful,
    but WITHOUT ANY WARRANTY; without even the implied warranty of
    MERCHANTABILITY or FITNESS FOR A PARTICULAR PURPOSE.  See the
    GNU General Public License for more details.

    You should have received a copy of the GNU General Public License
    along with this program.  If not, see <http://www.gnu.org/licenses/>.

<GPL_HEADER>
******************************************************************************/

#include <gtest/gtest.h>   // for TestInfo (ptr only), EXPECT_EQ

#include <string>   // for string, allocator, basic_string
#include <vector>   // for vector

#include "exceptions.hpp"                // for InputFileException
#include "gtest/gtest.h"                 // for Message, TestPartResult, testing
#include "inputFileParser.hpp"           // for readInput
#include "inputFileParserManostat.hpp"   // for InputFileParserManostat
#include "manostatSettings.hpp"          // for ManostatSettings
#include "testInputFileReader.hpp"       // for TestInputFileReader
#include "throwWithMessage.hpp"          // for EXPECT_THROW_MSG

using namespace input;

/**
 * @brief tests parsing the "pressure" command
 *
 */
TEST_F(TestInputFileReader, ParsePressure)
{
    EXPECT_EQ(settings::ManostatSettings::isPressureSet(), false);

    InputFileParserManostat  parser(*_engine);
    std::vector<std::string> lineElements = {"pressure", "=", "300.0"};
    parser.parsePressure(lineElements, 0);

    EXPECT_EQ(settings::ManostatSettings::getTargetPressure(), 300.0);
    EXPECT_EQ(settings::ManostatSettings::isPressureSet(), true);
}

/**
 * @brief tests parsing the "p_relaxation" command
 *
 * @details if the relaxation time of the manostat is negative it throws
 * inputFileException
 *
 */
TEST_F(TestInputFileReader, ParseRelaxationTimeManostat)
{
    InputFileParserManostat  parser(*_engine);
    std::vector<std::string> lineElements = {"p_relaxation", "=", "0.1"};
    parser.parseManostatRelaxationTime(lineElements, 0);
    EXPECT_EQ(settings::ManostatSettings::getTauManostat(), 0.1);

    lineElements = {"p_relaxation", "=", "-100.0"};
    EXPECT_THROW_MSG(
        parser.parseManostatRelaxationTime(lineElements, 0),
        customException::InputFileException,
        "Relaxation time of manostat cannot be negative"
    );
}

/**
 * @brief tests parsing the "manostat" command
 *
 * @details if the manostat is not valid it throws inputFileException - valid
 * options are "none" and "berendsen"
 *
 */
TEST_F(TestInputFileReader, ParseManostat)
{
    InputFileParserManostat  parser(*_engine);
    std::vector<std::string> lineElements = {"manostat", "=", "none"};
    parser.parseManostat(lineElements, 0);
    EXPECT_EQ(
        settings::ManostatSettings::getManostatType(),
        settings::ManostatType::NONE
    );

    lineElements = {"manostat", "=", "berendsen"};
    parser.parseManostat(lineElements, 0);
    EXPECT_EQ(
        settings::ManostatSettings::getManostatType(),
        settings::ManostatType::BERENDSEN
    );

    lineElements = {"manostat", "=", "stochastic_rescaling"};
    parser.parseManostat(lineElements, 0);
    EXPECT_EQ(
        settings::ManostatSettings::getManostatType(),
        settings::ManostatType::STOCHASTIC_RESCALING
    );

    lineElements = {"manostat", "=", "notValid"};
    EXPECT_THROW_MSG(
        parser.parseManostat(lineElements, 0),
        customException::InputFileException,
        "Invalid manostat \"notValid\" at line 0 in input file. Possible "
        "options are: berendsen and none"
    );
}

/**
 * @brief tests parsing the "compressibility" command
 *
 * @details if the compressibility is negative it throws inputFileException
 *
 */
TEST_F(TestInputFileReader, ParseCompressibility)
{
    InputFileParserManostat  parser(*_engine);
    std::vector<std::string> lineElements = {"compressibility", "=", "0.1"};
    parser.parseCompressibility(lineElements, 0);
    EXPECT_EQ(settings::ManostatSettings::getCompressibility(), 0.1);

    lineElements = {"compressibility", "=", "-0.1"};
    EXPECT_THROW_MSG(
<<<<<<< HEAD
        parser.parseCompressibility(lineElements, 0), customException::InputFileException, "Compressibility cannot be negative");
=======
        parser.parseCompressibility(lineElements, 0),
        customException::InputFileException,
        "Compressibility cannot be negative"
    );
}

/**
 * @brief tests parsing the "isotropy" command
 *
 */
TEST_F(TestInputFileReader, ParseIsotropy)
{
    InputFileParserManostat  parser(*_engine);
    std::vector<std::string> lineElements = {"isotropy", "=", "isotropic"};
    parser.parseIsotropy(lineElements, 0);
    EXPECT_EQ(
        settings::ManostatSettings::getIsotropy(),
        settings::Isotropy::ISOTROPIC
    );

    lineElements = {"isotropy", "=", "anisotropic"};
    parser.parseIsotropy(lineElements, 0);
    EXPECT_EQ(
        settings::ManostatSettings::getIsotropy(),
        settings::Isotropy::ANISOTROPIC
    );

    lineElements = {"isotropy", "=", "full_anisotropic"};
    parser.parseIsotropy(lineElements, 0);
    EXPECT_EQ(
        settings::ManostatSettings::getIsotropy(),
        settings::Isotropy::FULL_ANISOTROPIC
    );

    lineElements = {"isotropy", "=", "xz"};
    parser.parseIsotropy(lineElements, 0);
    EXPECT_EQ(
        settings::ManostatSettings::getIsotropy(),
        settings::Isotropy::SEMI_ISOTROPIC
    );
    EXPECT_EQ(settings::ManostatSettings::get2DIsotropicAxes()[0], 0);
    EXPECT_EQ(settings::ManostatSettings::get2DIsotropicAxes()[1], 2);
    EXPECT_EQ(settings::ManostatSettings::get2DAnisotropicAxis(), 1);

    lineElements = {"isotropy", "=", "zx"};
    parser.parseIsotropy(lineElements, 0);
    EXPECT_EQ(
        settings::ManostatSettings::getIsotropy(),
        settings::Isotropy::SEMI_ISOTROPIC
    );
    EXPECT_EQ(settings::ManostatSettings::get2DIsotropicAxes()[0], 0);
    EXPECT_EQ(settings::ManostatSettings::get2DIsotropicAxes()[1], 2);
    EXPECT_EQ(settings::ManostatSettings::get2DAnisotropicAxis(), 1);

    lineElements = {"isotropy", "=", "yz"};
    parser.parseIsotropy(lineElements, 0);
    EXPECT_EQ(
        settings::ManostatSettings::getIsotropy(),
        settings::Isotropy::SEMI_ISOTROPIC
    );
    EXPECT_EQ(settings::ManostatSettings::get2DIsotropicAxes()[0], 1);
    EXPECT_EQ(settings::ManostatSettings::get2DIsotropicAxes()[1], 2);
    EXPECT_EQ(settings::ManostatSettings::get2DAnisotropicAxis(), 0);

    lineElements = {"isotropy", "=", "zy"};
    parser.parseIsotropy(lineElements, 0);
    EXPECT_EQ(
        settings::ManostatSettings::getIsotropy(),
        settings::Isotropy::SEMI_ISOTROPIC
    );
    EXPECT_EQ(settings::ManostatSettings::get2DIsotropicAxes()[0], 1);
    EXPECT_EQ(settings::ManostatSettings::get2DIsotropicAxes()[1], 2);
    EXPECT_EQ(settings::ManostatSettings::get2DAnisotropicAxis(), 0);

    lineElements = {"isotropy", "=", "xy"};
    parser.parseIsotropy(lineElements, 0);
    EXPECT_EQ(
        settings::ManostatSettings::getIsotropy(),
        settings::Isotropy::SEMI_ISOTROPIC
    );
    EXPECT_EQ(settings::ManostatSettings::get2DIsotropicAxes()[0], 0);
    EXPECT_EQ(settings::ManostatSettings::get2DIsotropicAxes()[1], 1);
    EXPECT_EQ(settings::ManostatSettings::get2DAnisotropicAxis(), 2);

    lineElements = {"isotropy", "=", "yx"};
    parser.parseIsotropy(lineElements, 0);
    EXPECT_EQ(
        settings::ManostatSettings::getIsotropy(),
        settings::Isotropy::SEMI_ISOTROPIC
    );
    EXPECT_EQ(settings::ManostatSettings::get2DIsotropicAxes()[0], 0);
    EXPECT_EQ(settings::ManostatSettings::get2DIsotropicAxes()[1], 1);
    EXPECT_EQ(settings::ManostatSettings::get2DAnisotropicAxis(), 2);

    lineElements = {"isotropy", "=", "notValid"};
    EXPECT_THROW_MSG(
        parser.parseIsotropy(lineElements, 0),
        customException::InputFileException,
        "Invalid isotropy \"notValid\" at line 0 in input file. Possible "
        "options are: isotropic, xy, xz, yz, anisotropic and full_anisotropic"
    );
}

int main(int argc, char **argv)
{
    testing::InitGoogleTest(&argc, argv);
    return ::RUN_ALL_TESTS();
>>>>>>> 9aca8bcc
}<|MERGE_RESOLUTION|>--- conflicted
+++ resolved
@@ -128,9 +128,6 @@
 
     lineElements = {"compressibility", "=", "-0.1"};
     EXPECT_THROW_MSG(
-<<<<<<< HEAD
-        parser.parseCompressibility(lineElements, 0), customException::InputFileException, "Compressibility cannot be negative");
-=======
         parser.parseCompressibility(lineElements, 0),
         customException::InputFileException,
         "Compressibility cannot be negative"
@@ -232,11 +229,4 @@
         "Invalid isotropy \"notValid\" at line 0 in input file. Possible "
         "options are: isotropic, xy, xz, yz, anisotropic and full_anisotropic"
     );
-}
-
-int main(int argc, char **argv)
-{
-    testing::InitGoogleTest(&argc, argv);
-    return ::RUN_ALL_TESTS();
->>>>>>> 9aca8bcc
 }