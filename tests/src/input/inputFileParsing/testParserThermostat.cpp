--- conflicted
+++ resolved
@@ -135,12 +135,6 @@
     );
 
     lineElements = {"thermostat", "=", "notValid"};
-<<<<<<< HEAD
-    EXPECT_THROW_MSG(parser.parseThermostat(lineElements, 0),
-                     customException::InputFileException,
-                     "Invalid thermostat \"notValid\" at line 0 in input file. Possible options are: none, berendsen, "
-                     "velocity_rescaling, langevin, nh-chain");
-=======
     EXPECT_THROW_MSG(
         parser.parseThermostat(lineElements, 0),
         customException::InputFileException,
@@ -294,11 +288,4 @@
         customException::InputFileException,
         "End temperature cannot be negative"
     );
-}
-
-int main(int argc, char **argv)
-{
-    testing::InitGoogleTest(&argc, argv);
-    return ::RUN_ALL_TESTS();
->>>>>>> 9aca8bcc
 }