/*****************************************************************************
<GPL_HEADER>

    PQ
    Copyright (C) 2023-now  Jakob Gamper

    This program is free software: you can redistribute it and/or modify
    it under the terms of the GNU General Public License as published by
    the Free Software Foundation, either version 3 of the License, or
    (at your option) any later version.

    This program is distributed in the hope that it will be useful,
    but WITHOUT ANY WARRANTY; without even the implied warranty of
    MERCHANTABILITY or FITNESS FOR A PARTICULAR PURPOSE.  See the
    GNU General Public License for more details.

    You should have received a copy of the GNU General Public License
    along with this program.  If not, see <http://www.gnu.org/licenses/>.

<GPL_HEADER>
******************************************************************************/

#include <gtest/gtest.h>   // for Test, TestInfo (ptr only), EXPECT_EQ

#include <cstdint>     // for UINT32_MAX
#include <cstdio>      // for remove
#include <fstream>     // for ofstream
#include <stdexcept>   // for out_of_range and invalid_argument
#include <string>      // for string, allocator
#include <vector>      // for vector

#include "exceptions.hpp"        // for InputFileException
#include "gmock/gmock.h"         // for ElementsAre, MakePredicateFormatter
#include "gtest/gtest.h"         // for AssertionResult, Message, TestPartResult
#include "stringUtilities.hpp"   // for getLineCommands, splitString, fileExists
<<<<<<< HEAD
#include "throwWithMessage.hpp"   // for EXPECT_THROW_MSG
=======
#include "throwWithMessage.hpp"   // for ASSERT_THROW_MSG
>>>>>>> 90076825

/**
 * @brief removeComments test by comment character
 *
 */
TEST(TestStringUtilities, removeComments)
{
    std::string line        = "test;test";
    std::string commentChar = ";";
    std::string result      = "test";
    EXPECT_EQ(result, utilities::removeComments(line, commentChar));

    std::string line2 = ";test";
    EXPECT_TRUE(utilities::removeComments(line2, commentChar).empty());
}

/**
 * @brief getLineCommands separated by semicolon
 *
 */
TEST(TestStringUtilities, getLineCommands)
{
    std::string line2 = "test";
    EXPECT_THROW(
        utilities::getLineCommands(line2, 0),
        customException::InputFileException
    );
    auto *line = "nstep = 1";
    ASSERT_THROW(
        utilities::getLineCommands(line, 1),
        customException::InputFileException
    );

    line = "nstep = 1;";
    ASSERT_THAT(
        utilities::getLineCommands(line, 1),
        testing::ElementsAre("nstep = 1")
    );

    line = "nstep = 1; nstep = 2";
    ASSERT_THROW(
        utilities::getLineCommands(line, 1),
        customException::InputFileException
    );

    line = "nstep = 1; nstep = 2;";
    ASSERT_THAT(
        utilities::getLineCommands(line, 1),
        testing::ElementsAre("nstep = 1", " nstep = 2")
    );
}

/**
 * @brief test splitString by whitespace
 *
 */
TEST(TestStringUtilities, splitString)
{
    std::string line = "test test2";
    EXPECT_EQ(2, utilities::splitString(line).size());
    EXPECT_EQ("test", utilities::splitString(line)[0]);
    EXPECT_EQ("test2", utilities::splitString(line)[1]);
}

/**
 * @brief test toLowerCopy function
 *
 */
TEST(TestStringUtilities, toLowerCopy)
{
    std::string line = "TEST";
    EXPECT_EQ("test", utilities::toLowerCopy(line));
}

/**
 * @brief test toLowerAndReplaceDashesCopy function
 *
 */
TEST(TestStringUtilities, toLowerAndReplaceDashesCopy)
{
    std::string line = "TE-S--T";
    EXPECT_EQ("te_s__t", utilities::toLowerAndReplaceDashesCopy(line));
}

/**
 * @brief test keywordToBool function
 *
 */
TEST(TestStringUtilities, keywordToBool)
{
    pq::strings line = {"keyword", "=", "oN"};
    EXPECT_TRUE(utilities::keywordToBool(line));

    line = {"keyword", "=", "YES"};
    EXPECT_TRUE(utilities::keywordToBool(line));

    line = {"keyword", "=", "TrUe"};
    EXPECT_TRUE(utilities::keywordToBool(line));

    line = {"keyword", "=", "oFf"};
    EXPECT_FALSE(utilities::keywordToBool(line));

    line = {"keyword", "=", "no"};
    EXPECT_FALSE(utilities::keywordToBool(line));

    line = {"keyword", "=", "FaLsE"};
    EXPECT_FALSE(utilities::keywordToBool(line));

    line = {"keyword", "=", "notABool"};
    ASSERT_THROW_MSG(
        utilities::keywordToBool(line),
        customException::InputFileException,
        "Invalid boolean option \"notABool\" for keyword \"keyword\" in "
        "input file.\n"
        "Possible values are: on, yes, true, off, no, false."
    );
}

/**
 * @brief test firstLetterToUpperCaseCopy function
 *
 */
TEST(TestStringUtilities, firstLetterToUpperCaseCopy)
{
    std::string line = "TEST";
    EXPECT_EQ("Test", utilities::firstLetterToUpperCaseCopy(line));

    line = "test";
    EXPECT_EQ("Test", utilities::firstLetterToUpperCaseCopy(line));
}

/**
 * @brief test check if file exists
 *
 */
TEST(TestStringUtilities, fileExists)
{
    std::string   file = "testFile.txt";
    std::ofstream out(file);
    out.close();
    EXPECT_TRUE(utilities::fileExists(file));
    EXPECT_FALSE(utilities::fileExists("testFile2.txt"));
    std::remove(file.c_str());
}

/**
 * @brief test stringToUintFast32t function
 *
 */
TEST(TestStringUtilities, stringToUintFast32t)
{
    std::string str = "0";
    EXPECT_EQ(0, utilities::stringToUintFast32t(str));

    str = "+43";
    EXPECT_EQ(43, utilities::stringToUintFast32t(str));

    str = std::to_string(UINT32_MAX);
    EXPECT_EQ(UINT32_MAX, utilities::stringToUintFast32t(str));

    constexpr auto maxValue = UINT32_MAX;

    str = std::to_string(static_cast<long long>(UINT32_MAX) + 1);
    EXPECT_THROW_MSG(
        utilities::stringToUintFast32t(str),
        std::out_of_range,
        std::format(
            "The number has to be an integer between \"0\" and \"{}\" "
            "(inclusive)",
            maxValue
        )
    );

    str = "-1";
    EXPECT_THROW_MSG(
        utilities::stringToUintFast32t(str),
        std::out_of_range,
        std::format(
            "The number has to be an integer between \"0\" and \"{}\" "
            "(inclusive)",
            maxValue
        )
    );

    str = "text";
    EXPECT_THROW_MSG(
        utilities::stringToUintFast32t(str),
        std::invalid_argument,
        std::format("String \"{}\" is not a valid unsigned integer", str)
    );

    str = "3.14159";
    EXPECT_THROW_MSG(
        utilities::stringToUintFast32t(str),
        std::invalid_argument,
        std::format("String \"{}\" is not a valid unsigned integer", str)
    );

    str = "1e3";
    EXPECT_THROW_MSG(
        utilities::stringToUintFast32t(str),
        std::invalid_argument,
        std::format("String \"{}\" is not a valid unsigned integer", str)
    );

    str = "+";
    EXPECT_THROW_MSG(
        utilities::stringToUintFast32t(str),
        std::invalid_argument,
        std::format("String \"{}\" is not a valid unsigned integer", str)
    );

    str = "-";
    EXPECT_THROW_MSG(
        utilities::stringToUintFast32t(str),
        std::invalid_argument,
        std::format("String \"{}\" is not a valid unsigned integer", str)
    );

    str = "";
    EXPECT_THROW_MSG(
        utilities::stringToUintFast32t(str),
        std::invalid_argument,
        std::format("Cannot convert empty string to unsigned integer", str)
    );
}<|MERGE_RESOLUTION|>--- conflicted
+++ resolved
@@ -33,11 +33,7 @@
 #include "gmock/gmock.h"         // for ElementsAre, MakePredicateFormatter
 #include "gtest/gtest.h"         // for AssertionResult, Message, TestPartResult
 #include "stringUtilities.hpp"   // for getLineCommands, splitString, fileExists
-<<<<<<< HEAD
-#include "throwWithMessage.hpp"   // for EXPECT_THROW_MSG
-=======
-#include "throwWithMessage.hpp"   // for ASSERT_THROW_MSG
->>>>>>> 90076825
+#include "throwWithMessage.hpp"  // for EXPECT_THROW_MSG and ASSERT_THROW_MSG
 
 /**
  * @brief removeComments test by comment character
