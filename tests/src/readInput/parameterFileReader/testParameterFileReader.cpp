#include "testParameterFileReader.hpp"

<<<<<<< HEAD
#include "exceptions.hpp"             // for InputFileException, ParameterFileException
#include "forceField.hpp"             // for ForceField
#include "forceFieldNonCoulomb.hpp"   // for ForceFieldNonCoulomb
#include "parameterFileSection.hpp"   // for AngleSection, BondSection, ...
#include "potential.hpp"              // for Potential
#include "settings.hpp"               // for Settings
#include "throwWithMessage.hpp"       // for EXPECT_THROW_MSG

#include "gtest/gtest.h"   // for Message, TestPartResult, Asserti...
#include <vector>          // for vector
=======
#include "angleSection.hpp"
#include "bondSection.hpp"
#include "dihedralSection.hpp"
#include "exceptions.hpp"
#include "forceFieldNonCoulomb.hpp"
#include "improperDihedralSection.hpp"
#include "nonCoulombicsSection.hpp"
#include "throwWithMessage.hpp"
#include "typesSection.hpp"
>>>>>>> f424b203

using namespace ::testing;

/**
 * @brief tests isNeeded function
 *
 * @return true if forceField is enabled
 * @return false
 */
TEST_F(TestParameterFileReader, isNeeded)
{
    EXPECT_FALSE(_parameterFileReader->isNeeded());

    _engine->getForceField().activate();
    EXPECT_TRUE(_parameterFileReader->isNeeded());
}

/**
 * @brief tests determine section function
 *
 */
TEST_F(TestParameterFileReader, determineSection)
{
    EXPECT_EQ(_parameterFileReader->getParameterFileSections().size(), 6);

    const auto *section = _parameterFileReader->determineSection({"types"});
    EXPECT_EQ(typeid(*section), typeid(readInput::parameterFile::TypesSection));

    const auto *section1 = _parameterFileReader->determineSection({"bonds"});
    EXPECT_EQ(typeid(*section1), typeid(readInput::parameterFile::BondSection));

    const auto *section2 = _parameterFileReader->determineSection({"angles"});
    EXPECT_EQ(typeid(*section2), typeid(readInput::parameterFile::AngleSection));

    const auto *section3 = _parameterFileReader->determineSection({"dihedrals"});
    EXPECT_EQ(typeid(*section3), typeid(readInput::parameterFile::DihedralSection));

    const auto *section4 = _parameterFileReader->determineSection({"impropers"});
    EXPECT_EQ(typeid(*section4), typeid(readInput::parameterFile::ImproperDihedralSection));

    const auto *section5 = _parameterFileReader->determineSection({"nonCoulombics"});
    EXPECT_EQ(typeid(*section5), typeid(readInput::parameterFile::NonCoulombicsSection));

    EXPECT_THROW_MSG([[maybe_unused]] const auto dummy = _parameterFileReader->determineSection({"notAValidSection"}),
                     customException::ParameterFileException,
                     "Unknown or already passed keyword \"notAValidSection\" in parameter file");
}

/**
 * @brief tests delete section function
 *
 * @details if section is found, section should be deleted
 *
 */
TEST_F(TestParameterFileReader, deleteSection)
{
    EXPECT_EQ(_parameterFileReader->getParameterFileSections().size(), 6);

    const auto *section = _parameterFileReader->determineSection({"types"});
    _parameterFileReader->deleteSection(section);
    EXPECT_EQ(_parameterFileReader->getParameterFileSections().size(), 5);

    const auto *section1 = _parameterFileReader->determineSection({"bonds"});
    _parameterFileReader->deleteSection(section1);
    EXPECT_EQ(_parameterFileReader->getParameterFileSections().size(), 4);

    const auto *section2 = _parameterFileReader->determineSection({"angles"});
    _parameterFileReader->deleteSection(section2);
    EXPECT_EQ(_parameterFileReader->getParameterFileSections().size(), 3);

    const auto *section3 = _parameterFileReader->determineSection({"dihedrals"});
    _parameterFileReader->deleteSection(section3);
    EXPECT_EQ(_parameterFileReader->getParameterFileSections().size(), 2);

    const auto *section4 = _parameterFileReader->determineSection({"impropers"});
    _parameterFileReader->deleteSection(section4);
    EXPECT_EQ(_parameterFileReader->getParameterFileSections().size(), 1);

    const auto *section5 = _parameterFileReader->determineSection({"nonCoulombics"});
    _parameterFileReader->deleteSection(section5);
    EXPECT_EQ(_parameterFileReader->getParameterFileSections().size(), 0);
}

/**
 * @brief tests read function
 *
 * @details if filename is empty, exception should be thrown
 *
 */
TEST_F(TestParameterFileReader, read_fileNameEmpty)
{
    _engine->getForceField().activate();
    _parameterFileReader->setFilename("");
    EXPECT_THROW_MSG(_parameterFileReader->read(),
                     customException::InputFileException,
                     "Parameter file needed for requested simulation setup");
}

/**
 * @brief tests read function
 *
 * @details if forceField is not activated, reading should be skipped
 *
 */
TEST_F(TestParameterFileReader, read_notNeeded)
{
    _engine->getForceField().deactivate();
    _parameterFileReader->setFilename("");
    EXPECT_NO_THROW(_parameterFileReader->read());
}

/**
 * @brief tests read function
 *
 * @details if file does not exists, exception should be thrown
 *
 */
TEST_F(TestParameterFileReader, read_fileDoesNotExists)
{
    _engine->getForceField().activate();
    _parameterFileReader->setFilename("doesNotExists");
    EXPECT_THROW_MSG(
        _parameterFileReader->read(), customException::InputFileException, "Parameter file \"doesNotExists\" File not found");
}

TEST_F(TestParameterFileReader, readParameterFile)
{
    _engine->getForceField().activate();
    _engine->getPotential().makeNonCoulombPotential(potential::ForceFieldNonCoulomb());
    _engine->getSettings().setParameterFilename("data/parameterFileReader/param.param");
    EXPECT_NO_THROW(readInput::parameterFile::readParameterFile(*_engine));
}

int main(int argc, char **argv)
{
    InitGoogleTest(&argc, argv);
    return ::RUN_ALL_TESTS();
}<|MERGE_RESOLUTION|>--- conflicted
+++ resolved
@@ -1,17 +1,5 @@
 #include "testParameterFileReader.hpp"
 
-<<<<<<< HEAD
-#include "exceptions.hpp"             // for InputFileException, ParameterFileException
-#include "forceField.hpp"             // for ForceField
-#include "forceFieldNonCoulomb.hpp"   // for ForceFieldNonCoulomb
-#include "parameterFileSection.hpp"   // for AngleSection, BondSection, ...
-#include "potential.hpp"              // for Potential
-#include "settings.hpp"               // for Settings
-#include "throwWithMessage.hpp"       // for EXPECT_THROW_MSG
-
-#include "gtest/gtest.h"   // for Message, TestPartResult, Asserti...
-#include <vector>          // for vector
-=======
 #include "angleSection.hpp"
 #include "bondSection.hpp"
 #include "dihedralSection.hpp"
@@ -21,7 +9,6 @@
 #include "nonCoulombicsSection.hpp"
 #include "throwWithMessage.hpp"
 #include "typesSection.hpp"
->>>>>>> f424b203
 
 using namespace ::testing;
 
