<<<<<<< HEAD
#include "bondConstraint.hpp"        // for BondConstraint
#include "constraints.hpp"           // for Constraints
#include "engine.hpp"                // for Engine
#include "exceptions.hpp"            // for TopologyException
#include "simulationBox.hpp"         // for SimulationBox
#include "testTopologySection.hpp"   // for TestTopologySection
#include "topologySection.hpp"       // for ShakeSection

#include "gtest/gtest.h"   // for Message, TestPartResult
#include <algorithm>       // for copy
#include <gtest/gtest.h>   // for EXPECT_EQ, TestInfo (ptr only)
#include <string>          // for string, allocator, basic_string
#include <vector>          // for vector
=======
#include "exceptions.hpp"
#include "shakeSection.hpp"
#include "testTopologySection.hpp"
#include "topologySection.hpp"
>>>>>>> f424b203

/**
 * @brief test shake section processing one line
 *
 */
TEST_F(TestTopologySection, processSectionShake)
{
    std::vector<std::string>          lineElements = {"1", "2", "1.0", "0"};
    readInput::topology::ShakeSection shakeSection;
    shakeSection.processSection(lineElements, *_engine);
    EXPECT_EQ(_engine->getConstraints().getBondConstraints().size(), 1);
    EXPECT_EQ(_engine->getConstraints().getBondConstraints()[0].getMolecule1(), &(_engine->getSimulationBox().getMolecules()[0]));
    EXPECT_EQ(_engine->getConstraints().getBondConstraints()[0].getMolecule2(), &(_engine->getSimulationBox().getMolecules()[1]));
    EXPECT_EQ(_engine->getConstraints().getBondConstraints()[0].getAtomIndex1(), 0);
    EXPECT_EQ(_engine->getConstraints().getBondConstraints()[0].getAtomIndex2(), 0);
    EXPECT_EQ(_engine->getConstraints().getBondConstraints()[0].getTargetBondLength(), 1.0);

    lineElements = {"1", "1", "1.0", "0"};
    EXPECT_THROW(shakeSection.processSection(lineElements, *_engine), customException::TopologyException);

    lineElements = {"1", "1", "1.0", "0", "1"};
    EXPECT_THROW(shakeSection.processSection(lineElements, *_engine), customException::TopologyException);
}

/**
 * @brief test if endedNormally throws exception
 *
 */
TEST_F(TestTopologySection, endedNormallyShake)
{
    readInput::topology::ShakeSection shakeSection;
    EXPECT_THROW(shakeSection.endedNormally(false), customException::TopologyException);
    EXPECT_NO_THROW(shakeSection.endedNormally(true));
}

int main(int argc, char **argv)
{
    ::testing::InitGoogleTest(&argc, argv);
    return ::RUN_ALL_TESTS();
}<|MERGE_RESOLUTION|>--- conflicted
+++ resolved
@@ -1,23 +1,7 @@
-<<<<<<< HEAD
-#include "bondConstraint.hpp"        // for BondConstraint
-#include "constraints.hpp"           // for Constraints
-#include "engine.hpp"                // for Engine
-#include "exceptions.hpp"            // for TopologyException
-#include "simulationBox.hpp"         // for SimulationBox
-#include "testTopologySection.hpp"   // for TestTopologySection
-#include "topologySection.hpp"       // for ShakeSection
-
-#include "gtest/gtest.h"   // for Message, TestPartResult
-#include <algorithm>       // for copy
-#include <gtest/gtest.h>   // for EXPECT_EQ, TestInfo (ptr only)
-#include <string>          // for string, allocator, basic_string
-#include <vector>          // for vector
-=======
 #include "exceptions.hpp"
 #include "shakeSection.hpp"
 #include "testTopologySection.hpp"
 #include "topologySection.hpp"
->>>>>>> f424b203
 
 /**
  * @brief test shake section processing one line
