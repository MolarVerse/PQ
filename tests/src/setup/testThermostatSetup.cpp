--- conflicted
+++ resolved
@@ -251,8 +251,6 @@
     EXPECT_EQ(langevinThermostat.getSigma(), sigma);
 
     EXPECT_NO_THROW(setupThermostat(*_engine));
-<<<<<<< HEAD
-=======
 }
 
 TEST_F(TestSetup, setupThermostat_nh_chain)
@@ -269,11 +267,4 @@
         ));
     EXPECT_EQ(noseHooverThermostat.getCouplingFrequency(), 29979245800000);
     EXPECT_EQ(noseHooverThermostat.getChi().size(), 6);
-}
-
-int main(int argc, char **argv)
-{
-    ::testing::InitGoogleTest(&argc, argv);
-    return ::RUN_ALL_TESTS();
->>>>>>> 9aca8bcc
 }