--- conflicted
+++ resolved
@@ -1,99 +1,3 @@
-<<<<<<< HEAD
-cell-list               false
-cell-number             false
-
-shake                   false
-shake-tolerance         false
-shake-iter              false
-rattle-iter             false
-rattle-tolerance        false
-
-long_range              false
-wolf_param              false
-
-force-field             false
-
-jobtype                 true       
-start_file              true
-rpmd_start_file         false
-moldescriptor_file      false
-guff_path               false
-guff_file               false
-topology_file           false
-parameter_file          false
-intra-nonBonded_file    false
-dim                     false
-
-integrator              false
-
-manostat                false
-pressure                false
-p_relaxation            false
-compressibility         false
-isotropy                false
-
-thermostat              false
-temp                    false
-t_relaxation            false
-friction                false
-nh-chain_length         false
-coupling_frequency      false
-
-noncoulomb              false
-
-output_freq             false
-file_prefix             false
-output_file             false
-info_file               false
-energy_file             false
-instant_energy_file     false
-traj_file               false
-vel_file                false
-restart_file            false
-charge_file             false
-force_file              false
-virial_file             false
-stress_file             false
-momentum_file           false
-box_file                false
-
-rpmd_restart_file       false
-rpmd_traj_file          false
-rpmd_vel_file           false
-rpmd_force_file         false
-rpmd_charge_file        false
-rpmd_energy_file        false
-
-nscale                  false
-fscale                  false
-nreset                  false
-freset                  false
-nreset_angular          false
-freset_angular          false
-
-rcoulomb                false
-density                 false
-init_velocities         false
-
-timestep                true
-nstep                   true
-
-virial                  false
-
-qm_prog                 false
-qm_script               false
-qm_script_full_path     false
-
-rpmd_n_replica          false
-
-qm_center               false
-qm_only_list            false
-mm_only_list            false
-qm_charges              false
-qm_core_radius          false
-qmmm_layer_radius       false
-qmmm_smoothing_radius   false
-=======
 cell-list                   false
 cell-number                 false
 
@@ -186,4 +90,11 @@
 qm_loop_time_limit          false
 
 rpmd_n_replica              false
->>>>>>> f7a67f64
+
+qm_center                   false
+qm_only_list                false
+mm_only_list                false
+qm_charges                  false
+qm_core_radius              false
+qmmm_layer_radius           false
+qmmm_smoothing_radius       false