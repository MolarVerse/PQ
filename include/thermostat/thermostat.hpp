/*****************************************************************************
<GPL_HEADER>

    PQ
    Copyright (C) 2023-now  Jakob Gamper

    This program is free software: you can redistribute it and/or modify
    it under the terms of the GNU General Public License as published by
    the Free Software Foundation, either version 3 of the License, or
    (at your option) any later version.

    This program is distributed in the hope that it will be useful,
    but WITHOUT ANY WARRANTY; without even the implied warranty of
    MERCHANTABILITY or FITNESS FOR A PARTICULAR PURPOSE.  See the
    GNU General Public License for more details.

    You should have received a copy of the GNU General Public License
    along with this program.  If not, see <http://www.gnu.org/licenses/>.

<GPL_HEADER>
******************************************************************************/

#ifndef _THERMOSTAT_HPP_

#define _THERMOSTAT_HPP_

<<<<<<< HEAD
#include "timer.hpp"   // for Timer
=======
#include "cstddef"   // for size_t
>>>>>>> 9aca8bcc

namespace physicalData
{
    class PhysicalData;   // forward declaration
}

namespace simulationBox
{
    class SimulationBox;   // forward declaration
}

/**
 * @namespace thermostat
 */
namespace thermostat
{
    /**
     * @class Thermostat
     *
     * @brief Thermostat is a base class for all thermostats
     *
     * @details it provides a dummy function applyThermostat() which does only
     * calculate the temperature
     *
     */
    class Thermostat : public timings::Timer
    {
       protected:
        double _temperature       = 0.0;
        double _targetTemperature = 0.0;

<<<<<<< HEAD
=======
        double _temperatureIncrease = 0.0;
        size_t _rampingStepsLeft    = 0;
        size_t _rampingFrequency    = 0;

>>>>>>> 9aca8bcc
       public:
        Thermostat() = default;
        explicit Thermostat(const double targetTemperature)
            : _targetTemperature(targetTemperature)
        {
        }
        virtual ~Thermostat() = default;

        void applyTemperatureRamping();

        virtual void applyThermostat(simulationBox::SimulationBox &, physicalData::PhysicalData &);
        virtual void applyThermostatHalfStep(simulationBox::SimulationBox &, physicalData::PhysicalData &) {
        };
        virtual void applyThermostatOnForces(simulationBox::SimulationBox &) {};
<<<<<<< HEAD
=======

        /***************************
         * standard setter methods *
         ***************************/

        // is a virtual method, so it can be overridden
        // for example the state of the Langevin thermostat changes
        // when the target temperature is set
        virtual void setTargetTemperature(const double targetTemperature)
        {
            _targetTemperature = targetTemperature;
        }

        void setTemperatureIncrease(const double temperatureIncrease)
        {
            _temperatureIncrease = temperatureIncrease;
        }

        void setTemperatureRampingSteps(const size_t steps)
        {
            _rampingStepsLeft = steps;
        }

        void setTemperatureRampingFrequency(const size_t frequency)
        {
            _rampingFrequency = frequency;
        }

        /***************************
         * standard getter methods *
         ***************************/

        [[nodiscard]] double getTemperature() const { return _temperature; }

        [[nodiscard]] double getTargetTemperature() const
        {
            return _targetTemperature;
        }

        [[nodiscard]] double getTemperatureIncrease() const
        {
            return _temperatureIncrease;
        }

        [[nodiscard]] size_t getRampingStepsLeft() const
        {
            return _rampingStepsLeft;
        }

        [[nodiscard]] size_t getRampingFrequency() const
        {
            return _rampingFrequency;
        }
>>>>>>> 9aca8bcc
    };

}   // namespace thermostat

#endif   // _THERMOSTAT_HPP_<|MERGE_RESOLUTION|>--- conflicted
+++ resolved
@@ -24,11 +24,8 @@
 
 #define _THERMOSTAT_HPP_
 
-<<<<<<< HEAD
 #include "timer.hpp"   // for Timer
-=======
 #include "cstddef"   // for size_t
->>>>>>> 9aca8bcc
 
 namespace physicalData
 {
@@ -60,13 +57,10 @@
         double _temperature       = 0.0;
         double _targetTemperature = 0.0;
 
-<<<<<<< HEAD
-=======
         double _temperatureIncrease = 0.0;
         size_t _rampingStepsLeft    = 0;
         size_t _rampingFrequency    = 0;
 
->>>>>>> 9aca8bcc
        public:
         Thermostat() = default;
         explicit Thermostat(const double targetTemperature)
@@ -81,8 +75,6 @@
         virtual void applyThermostatHalfStep(simulationBox::SimulationBox &, physicalData::PhysicalData &) {
         };
         virtual void applyThermostatOnForces(simulationBox::SimulationBox &) {};
-<<<<<<< HEAD
-=======
 
         /***************************
          * standard setter methods *
@@ -136,7 +128,6 @@
         {
             return _rampingFrequency;
         }
->>>>>>> 9aca8bcc
     };
 
 }   // namespace thermostat
