--- conflicted
+++ resolved
@@ -24,18 +24,12 @@
 
 #define _CONSTRAINTS_HPP_
 
-<<<<<<< HEAD
 #include <cstddef>   // for size_t
 #include <vector>    // for vector
-=======
 #include "bondConstraint.hpp"       // for BondConstraint
 #include "defaults.hpp"             // for defaults
 #include "distanceConstraint.hpp"   // for DistanceConstraint
 #include "physicalData.hpp"         // for PhysicalData
->>>>>>> 9aca8bcc
-
-#include "bondConstraint.hpp"   // for BondConstraint
-#include "defaults.hpp"         // for defaults
 #include "timer.hpp"            // for Timer
 
 namespace simulationBox
@@ -59,14 +53,9 @@
      */
     class Constraints : public timings::Timer
     {
-<<<<<<< HEAD
-       private:
-        bool _activated = defaults::_CONSTRAINTS_ARE_ACTIVE_DEFAULT_;
-=======
       private:
         bool _shakeActivated               = defaults::_CONSTRAINTS_ARE_ACTIVE_DEFAULT_;
         bool _distanceConstraintsActivated = defaults::_CONSTRAINTS_ARE_ACTIVE_DEFAULT_;
->>>>>>> 9aca8bcc
 
         size_t _shakeMaxIter  = defaults::_SHAKE_MAX_ITER_DEFAULT_;
         size_t _rattleMaxIter = defaults::_RATTLE_MAX_ITER_DEFAULT_;
@@ -105,39 +94,21 @@
          * standard add methods *
          ************************/
 
-<<<<<<< HEAD
-        void addBondConstraint(const BondConstraint &bondConstraint)
-        {
-            _bondConstraints.push_back(bondConstraint);
-=======
         void addBondConstraint(const BondConstraint &bondConstraint) { _bondConstraints.push_back(bondConstraint); }
         void addDistanceConstraint(const DistanceConstraint &distanceConstraint)
         {
             _distanceConstraints.push_back(distanceConstraint);
->>>>>>> 9aca8bcc
         }
 
         /***************************
          * standard getter methods *
          ***************************/
 
-<<<<<<< HEAD
-        [[nodiscard]] const std::vector<BondConstraint> &getBondConstraints(
-        ) const
-        {
-            return _bondConstraints;
-        }
-        [[nodiscard]] size_t getNumberOfBondConstraints() const
-        {
-            return _bondConstraints.size();
-        }
-=======
         [[nodiscard]] const std::vector<BondConstraint>     &getBondConstraints() const { return _bondConstraints; }
         [[nodiscard]] const std::vector<DistanceConstraint> &getDistanceConstraints() const { return _distanceConstraints; }
 
         [[nodiscard]] size_t getNumberOfBondConstraints() const { return _bondConstraints.size(); }
         [[nodiscard]] size_t getNumberOfDistanceConstraints() const { return _distanceConstraints.size(); }
->>>>>>> 9aca8bcc
 
         [[nodiscard]] size_t getShakeMaxIter() const { return _shakeMaxIter; }
         [[nodiscard]] size_t getRattleMaxIter() const { return _rattleMaxIter; }
@@ -154,31 +125,12 @@
          * standard setter methods *
          ***************************/
 
-<<<<<<< HEAD
-        void setShakeMaxIter(const size_t shakeMaxIter)
-        {
-            _shakeMaxIter = shakeMaxIter;
-        }
-        void setRattleMaxIter(const size_t rattleMaxIter)
-        {
-            _rattleMaxIter = rattleMaxIter;
-        }
-        void setShakeTolerance(const double shakeTolerance)
-        {
-            _shakeTolerance = shakeTolerance;
-        }
-        void setRattleTolerance(const double rattleTolerance)
-        {
-            _rattleTolerance = rattleTolerance;
-        }
-=======
         void setShakeMaxIter(const size_t shakeMaxIter) { _shakeMaxIter = shakeMaxIter; }
         void setRattleMaxIter(const size_t rattleMaxIter) { _rattleMaxIter = rattleMaxIter; }
         void setShakeTolerance(const double shakeTolerance) { _shakeTolerance = shakeTolerance; }
         void setRattleTolerance(const double rattleTolerance) { _rattleTolerance = rattleTolerance; }
 
         void setStartTime(const double startTime) { _startTime = startTime; }
->>>>>>> 9aca8bcc
     };
 
 }   // namespace constraints
