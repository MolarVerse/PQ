--- conflicted
+++ resolved
@@ -299,17 +299,10 @@
     }
 
     /**
-<<<<<<< HEAD
      * @brief diagonal of a StaticMatrix3x3
      *
      * @param mat
      * @return Vector3D<T>
-=======
-     * @brief get diagonal Vector from a StaticMatrix3x3
-     *
-     * @param mat
-     *
->>>>>>> 099d7c4c
      */
     template <typename T>
     Vector3D<T> diagonal(const StaticMatrix3x3<T> &mat)
