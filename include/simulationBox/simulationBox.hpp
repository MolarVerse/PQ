/*****************************************************************************
<GPL_HEADER>

    PQ
    Copyright (C) 2023-now  Jakob Gamper

    This program is free software: you can redistribute it and/or modify
    it under the terms of the GNU General Public License as published by
    the Free Software Foundation, either version 3 of the License, or
    (at your option) any later version.

    This program is distributed in the hope that it will be useful,
    but WITHOUT ANY WARRANTY; without even the implied warranty of
    MERCHANTABILITY or FITNESS FOR A PARTICULAR PURPOSE.  See the
    GNU General Public License for more details.

    You should have received a copy of the GNU General Public License
    along with this program.  If not, see <http://www.gnu.org/licenses/>.

<GPL_HEADER>
******************************************************************************/

#ifndef _SIMULATION_BOX_HPP_

#define _SIMULATION_BOX_HPP_

#include <map>        // for map
#include <optional>   // for optional
#include <ranges>     // for ranges::filter_view
#include <string>     // for string
#include <vector>     // for vector

#include "atom.hpp"                // for Atom
#include "box.hpp"                 // for Box
#include "defaults.hpp"            // for _COULOMB_CUT_OFF_DEFAULT_
#include "exceptions.hpp"          // for ExceptionType
#include "molecule.hpp"            // for Molecule
#include "moleculeType.hpp"        // for MoleculeType
#include "orthorhombicBox.hpp"     // for OrthorhombicBox
#include "settings.hpp"            // for Settings, JobType
#include "simulationBoxView.hpp"   // for SimulationBoxView
#include "triclinicBox.hpp"        // for TriclinicBox
#include "typeAliases.hpp"         // for pq::Vec3D

/**
 * @namespace simulationBox
 *
 * @brief contains class:
 *  SimulationBox
 *  Box
 *  CellList
 *  Cell
 *  Molecule
 *
 */
namespace simulationBox
{
    /**
     * @class SimulationBox
     *
     * @brief
     *
     *  contains all particles and the simulation box
     *
     * @details
     *
     *  The SimulationBox class contains all particles and the simulation box.
     *  The atoms positions, velocities and forces are stored in the
     * SimulationBox class. Additional molecular information is also stored in
     * the SimulationBox class.
     *
     */
    class SimulationBox : public SimulationBoxView<SimulationBox>
    {
       private:
        int _waterType;
        int _ammoniaType;

        size_t _degreesOfFreedom = 0;

        double _totalMass   = 0.0;
        double _totalCharge = 0.0;
        double _density     = 0.0;

        std::shared_ptr<Box> _box = std::make_shared<OrthorhombicBox>();

        pq::Vec3D                 _centerOfMass = {0.0, 0.0, 0.0};
        std::vector<int>          _innerRegionCenterAtomIndices;
        pq::SharedAtomVec         _atoms;
        std::vector<Molecule>     _molecules;
        std::vector<MoleculeType> _moleculeTypes;

        std::vector<size_t>      _externalGlobalVdwTypes;
        std::map<size_t, size_t> _externalToInternalGlobalVDWTypes;

       public:
        void                                         copy(const SimulationBox&);
        [[nodiscard]] std::shared_ptr<SimulationBox> clone() const;

        void checkCoulRadiusCutOff(const customException::ExceptionType) const;
        void setupExternalToInternalGlobalVdwTypesMap();

        void calculateDegreesOfFreedom();
        void calculateTotalMass();
        void calculateCenterOfMass();
        void calculateCenterOfMassMolecules();
        void calculateDensity();

        void updateOldPositions();
        void updateOldVelocities();
        void updateOldForces();

        void resetAllForces();
        void resetForces();
<<<<<<< HEAD
        void resetForcesInner();
        void resetForcesOuter();
=======
        void resetQMCharges();
>>>>>>> b434bdf4

        void setPartialChargesOfMoleculesFromMoleculeTypes();
        void initPositions(const double displacement);

        [[nodiscard]] double    calculateTemperature();
        [[nodiscard]] double    calculateTotalForce();
        [[nodiscard]] pq::Vec3D calculateTotalForceVector();
        [[nodiscard]] double    calculateRMSForce() const;
        [[nodiscard]] double    calculateMaxForce() const;
        [[nodiscard]] double    calculateRMSForceOld() const;
        [[nodiscard]] double    calculateMaxForceOld() const;
        [[nodiscard]] pq::Vec3D calculateMomentum();
        [[nodiscard]] pq::Vec3D calculateAngularMomentum(const pq::Vec3D&);
        [[nodiscard]] pq::Vec3D calcBoxDimFromDensity() const;
        [[nodiscard]] pq::Vec3D calcShiftVector(const pq::Vec3D&) const;
        [[nodiscard]] int       calcActiveMolCharge() const;

        [[nodiscard]] bool moleculeTypeExists(const size_t) const;

        [[nodiscard]] std::optional<Molecule> findMolecule(const size_t);
        [[nodiscard]] MoleculeType& findMoleculeType(const size_t moleculeType);
        [[nodiscard]] std::vector<MoleculeType> findNecessaryMoleculeTypes();

        [[nodiscard]] std::optional<size_t> findMoleculeTypeByString(
            const std::string& moleculeType
        ) const;
        [[nodiscard]] std::pair<Molecule*, size_t> findMoleculeByAtomIndex(
            const size_t atomIndex
        );

#ifdef WITH_MPI
        [[nodiscard]] std::vector<size_t> flattenAtomTypes();
        [[nodiscard]] std::vector<size_t> flattenMolTypes();
        [[nodiscard]] std::vector<size_t> flattenInternalGlobalVDWTypes();

        [[nodiscard]] std::vector<double> flattenVelocities();
        [[nodiscard]] std::vector<double> flattenForces();
        [[nodiscard]] std::vector<double> flattenPartialCharges();

        void deFlattenPositions(const std::vector<double>& positions);
        void deFlattenVelocities(const std::vector<double>& velocities);
        void deFlattenForces(const std::vector<double>& forces);
#endif

        /************************
         * QMMM related methods *
         ************************/

        void addInnerRegionCenterAtoms(const std::vector<int>& atomIndices);
        void setupForcedInnerMolecules(const std::vector<int>& moleculeIndices);
        void setupForcedOuterMolecules(const std::vector<int>& moleculeIndices);

        /************************
         * standard add methods *
         ************************/

        void addAtom(const pq::SharedAtom atom);
        void addMolecule(const Molecule& molecule);
        void addMoleculeType(const MoleculeType& molecule);

        /***************************
         * standard getter methods *
         ***************************/

        [[nodiscard]] int              getWaterType() const;
        [[nodiscard]] int              getAmmoniaType() const;
        [[nodiscard]] size_t           getNumberOfMolecules() const;
        [[nodiscard]] size_t           getDegreesOfFreedom() const;
        [[nodiscard]] size_t           getNumberOfAtoms() const;
        [[nodiscard]] size_t           getNumberOfQMAtoms() const;
        [[nodiscard]] double           getTotalMass() const;
        [[nodiscard]] double           getTotalCharge() const;
        [[nodiscard]] double           getDensity() const;
        [[nodiscard]] pq::Vec3D&       getCenterOfMass();
        [[nodiscard]] std::vector<int> getInnerRegionCenterAtomIndices();

        [[nodiscard]] Atom&         getAtom(const size_t index);
        [[nodiscard]] Molecule&     getMolecule(const size_t index);
        [[nodiscard]] MoleculeType& getMoleculeType(const size_t index);

        [[nodiscard]] std::vector<double> getAtomicScalarForces() const;
        [[nodiscard]] std::vector<double> getAtomicScalarForcesOld() const;

        [[nodiscard]] pq::SharedAtomVec&           getAtoms();
        [[nodiscard]] const pq::SharedAtomVec&     getAtoms() const;
        [[nodiscard]] std::vector<Molecule>&       getMolecules();
        [[nodiscard]] const std::vector<Molecule>& getMolecules() const;
        [[nodiscard]] std::vector<MoleculeType>&   getMoleculeTypes();

        [[nodiscard]] std::vector<size_t>& getExternalGlobalVdwTypes();
        [[nodiscard]] std::map<size_t, size_t>& getExternalToInternalGlobalVDWTypes(
        );

        [[nodiscard]] Box&          getBox();
        [[nodiscard]] Box&          getBox() const;
        [[nodiscard]] pq::SharedBox getBoxPtr();
        [[nodiscard]] pq::SharedBox getBoxPtr() const;

        [[nodiscard]] std::vector<pq::Vec3D> getPositions() const;
        [[nodiscard]] std::vector<pq::Vec3D> getVelocities() const;
        [[nodiscard]] std::vector<pq::Vec3D> getForces() const;
        [[nodiscard]] pq::stringSet          getUniqueQMAtomNames() const;
        [[nodiscard]] std::vector<double>    getFlattenedQMPositions() const;

        /***************************
         * standard setter methods *
         ***************************/

        void setWaterType(const int waterType);
        void setAmmoniaType(const int ammoniaType);
        void setTotalMass(const double totalMass);
        void setTotalCharge(const double totalCharge);
        void setDensity(const double density);
        void setDegreesOfFreedom(const size_t degreesOfFreedom);

        template <typename T>
        void setBox(const T& box);

        /**********************************************
         * Forwards the box methods to the box object *
         **********************************************/

        void applyPBC(pq::Vec3D& position) const;
        void scaleBox(const pq::tensor3D& scalingTensor);

        [[nodiscard]] double calculateVolume() const;
        [[nodiscard]] double getMinimalBoxDimension() const;
        [[nodiscard]] double getVolume() const;

        [[nodiscard]] bool getBoxSizeHasChanged() const;

        [[nodiscard]] pq::Vec3D getBoxDimensions() const;
        [[nodiscard]] pq::Vec3D getBoxAngles() const;

        void setVolume(const double volume) const;
        void setBoxDimensions(const pq::Vec3D& boxDimensions) const;
        void setBoxSizeHasChanged(const bool boxSizeHasChanged) const;
    };

}   // namespace simulationBox

#include "simulationBox.tpp.hpp"   // IWYU pragma: export # Do not move this line

#endif   // _SIMULATION_BOX_HPP_<|MERGE_RESOLUTION|>--- conflicted
+++ resolved
@@ -112,12 +112,9 @@
 
         void resetAllForces();
         void resetForces();
-<<<<<<< HEAD
         void resetForcesInner();
         void resetForcesOuter();
-=======
         void resetQMCharges();
->>>>>>> b434bdf4
 
         void setPartialChargesOfMoleculesFromMoleculeTypes();
         void initPositions(const double displacement);
