--- conflicted
+++ resolved
@@ -31,11 +31,7 @@
 #include <memory>    // for shared_ptr, __shared_ptr_access, make_shared
 #include <utility>   // for pair
 
-<<<<<<< HEAD
-=======
-#include "timer.hpp"      // for Timer
->>>>>>> f7a67f64
-#include "vector3d.hpp"   // for Vec3D
+#include "timer.hpp"
 
 namespace physicalData
 {
@@ -65,13 +61,8 @@
      * - brute force
      * - cell list
      *
-<<<<<<< HEAD
-     * @note _nonCoulombPairsVector is just a container to
-     * store the nonCoulombicPairs for later processing
-=======
      * @note _nonCoulombPairsVector is just a container to store the
      * nonCoulombicPairs for later processing
->>>>>>> f7a67f64
      *
      */
     class Potential : public timings::Timer
@@ -83,26 +74,16 @@
        public:
         virtual ~Potential() = default;
 
-<<<<<<< HEAD
-        virtual void calculateForces(simulationBox::SimulationBox &,
-                                     physicalData::PhysicalData &,
-                                     simulationBox::CellList &) = 0;
-=======
         virtual void
         calculateForces(simulationBox::SimulationBox &, physicalData::PhysicalData &, simulationBox::CellList &) = 0;
->>>>>>> f7a67f64
 
         std::pair<double, double> calculateSingleInteraction(
             const simulationBox::Box &,
             simulationBox::Molecule &,
             simulationBox::Molecule &,
             const size_t,
-<<<<<<< HEAD
-            const size_t) const;
-=======
             const size_t
         ) const;
->>>>>>> f7a67f64
 
         template <typename T>
         void makeCoulombPotential(T p)
@@ -117,12 +98,8 @@
         }
 
         void setNonCoulombPotential(
-<<<<<<< HEAD
-            std::shared_ptr<NonCoulombPotential> nonCoulombPotential)
-=======
             std::shared_ptr<NonCoulombPotential> nonCoulombPotential
         )
->>>>>>> f7a67f64
         {
             _nonCoulombPotential = nonCoulombPotential;
         }
@@ -131,25 +108,10 @@
         {
             return *_coulombPotential;
         }
-<<<<<<< HEAD
-
-=======
->>>>>>> f7a67f64
         [[nodiscard]] NonCoulombPotential &getNonCoulombPotential() const
         {
             return *_nonCoulombPotential;
         }
-<<<<<<< HEAD
-
-        [[nodiscard]] std::shared_ptr<CoulombPotential>
-        getCoulombPotentialSharedPtr() const
-        {
-            return _coulombPotential;
-        }
-
-        [[nodiscard]] std::shared_ptr<NonCoulombPotential>
-        getNonCoulombPotentialSharedPtr() const
-=======
         [[nodiscard]] std::shared_ptr<CoulombPotential> getCoulombPotentialSharedPtr(
         ) const
         {
@@ -157,7 +119,6 @@
         }
         [[nodiscard]] std::shared_ptr<NonCoulombPotential> getNonCoulombPotentialSharedPtr(
         ) const
->>>>>>> f7a67f64
         {
             return _nonCoulombPotential;
         }
@@ -172,15 +133,9 @@
     class PotentialBruteForce : public Potential
     {
        public:
-<<<<<<< HEAD
-        void calculateForces(simulationBox::SimulationBox &,
-                             physicalData::PhysicalData &,
-                             simulationBox::CellList &) override;
-=======
-        ~PotentialBruteForce() override;
+        ~PotentialBruteForce();
         void calculateForces(simulationBox::SimulationBox &, physicalData::PhysicalData &, simulationBox::CellList &)
             override;
->>>>>>> f7a67f64
     };
 
     /**
@@ -192,15 +147,9 @@
     class PotentialCellList : public Potential
     {
        public:
-<<<<<<< HEAD
-        void calculateForces(simulationBox::SimulationBox &,
-                             physicalData::PhysicalData &,
-                             simulationBox::CellList &) override;
-=======
-        ~PotentialCellList() override;
+        ~PotentialCellList();
         void calculateForces(simulationBox::SimulationBox &, physicalData::PhysicalData &, simulationBox::CellList &)
             override;
->>>>>>> f7a67f64
     };
 
 }   // namespace potential
