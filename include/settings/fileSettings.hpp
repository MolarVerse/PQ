/*****************************************************************************
<GPL_HEADER>

    PQ
    Copyright (C) 2023-now  Jakob Gamper

    This program is free software: you can redistribute it and/or modify
    it under the terms of the GNU General Public License as published by
    the Free Software Foundation, either version 3 of the License, or
    (at your option) any later version.

    This program is distributed in the hope that it will be useful,
    but WITHOUT ANY WARRANTY; without even the implied warranty of
    MERCHANTABILITY or FITNESS FOR A PARTICULAR PURPOSE.  See the
    GNU General Public License for more details.

    You should have received a copy of the GNU General Public License
    along with this program.  If not, see <http://www.gnu.org/licenses/>.

<GPL_HEADER>
******************************************************************************/

#ifndef _FILE_SETTINGS_HPP_

#define _FILE_SETTINGS_HPP_

#include <string>        // for string, allocator
#include <string_view>   // for string_view

#include "defaults.hpp"

namespace settings
{
    /**
     * @class FileSettings
     *
     * @brief static class to store settings of the files
     *
     */
    class FileSettings
    {
       private:
        // clang-format off
        static inline std::string _molDescriptorFile = defaults::_MOLDESCRIPTOR_FILE_DEFAULT_;
        
        static inline std::string _guffDatFile = defaults::_GUFF_FILE_DEFAULT_;
        
        static inline std::string _topologyFile;
        static inline std::string _parameterFile;
        static inline std::string _intraNonBondedFile;
        static inline std::string _startFile;
        static inline std::string _rpmdStartFile;
        static inline std::string _mShakeFile;
        static inline std::string _dftbFile = defaults::_DFTB_FILE_DEFAULT_;
<<<<<<< HEAD
        static inline std::string _pointChargeFile = defaults::_POINTCHARGE_FILE_DEFAULT_;
        
=======

        // clang-format off
        static inline std::string _qmForcesTempFile     = defaults::_QM_FORCES_TEMP_FILE_DEFAULT_;
        static inline std::string _qmChargesTempFile    = defaults::_QM_CHARGES_TEMP_FILE_DEFAULT_;
        static inline std::string _StressTensorTempFile = defaults::_STRESS_TENSOR_TEMP_FILE_DEFAULT_;
        // clang-format on

>>>>>>> b434bdf4
        static bool inline _isTopologyFileSet       = false;
        static bool inline _isParameterFileSet      = false;
        static bool inline _isIntraNonBondedFileSet = false;
        static bool inline _isRPMDStartFileSet      = false;
        static bool inline _isMShakeFileSet         = false;
        static bool inline _isDFTBFileSet           = false;
        // clang-format on

       public:
        FileSettings()  = default;
        ~FileSettings() = default;

        /********************
         * standard getters *
         ********************/

        [[nodiscard]] static std::string getMolDescriptorFileName();
        [[nodiscard]] static std::string getGuffDatFileName();
        [[nodiscard]] static std::string getTopologyFileName();
        [[nodiscard]] static std::string getParameterFilename();
        [[nodiscard]] static std::string getIntraNonBondedFileName();
        [[nodiscard]] static std::string getStartFileName();
        [[nodiscard]] static std::string getRingPolymerStartFileName();
        [[nodiscard]] static std::string getMShakeFileName();
        [[nodiscard]] static std::string getDFTBFileName();
        [[nodiscard]] static std::string getPointChargeFileName();

        [[nodiscard]] static std::string getQMForcesTempFileName();
        [[nodiscard]] static std::string getQMChargesTempFileName();
        [[nodiscard]] static std::string getStressTensorTempFileName();

        [[nodiscard]] static bool isTopologyFileNameSet();
        [[nodiscard]] static bool isParameterFileNameSet();
        [[nodiscard]] static bool isIntraNonBondedFileNameSet();
        [[nodiscard]] static bool isRingPolymerStartFileNameSet();
        [[nodiscard]] static bool isMShakeFileNameSet();
        [[nodiscard]] static bool isDFTBFileNameSet();

        /********************
         * standard setters *
         ********************/

        static void setMolDescriptorFileName(const std::string_view name);
        static void setGuffDatFileName(const std::string_view name);
        static void setTopologyFileName(const std::string_view name);
        static void setParameterFileName(const std::string_view name);
        static void setIntraNonBondedFileName(const std::string_view name);
        static void setStartFileName(const std::string_view name);
        static void setRingPolymerStartFileName(const std::string_view name);
        static void setMShakeFileName(const std::string_view name);
        static void setDFTBFileName(const std::string_view name);
        static void setPointChargeFileName(const std::string_view name);

        static void setIsTopologyFileNameSet();
        static void setIsParameterFileNameSet();
        static void setIsIntraNonBondedFileNameSet();
        static void setIsRingPolymerStartFileNameSet();
        static void setIsMShakeFileNameSet();
        static void setIsDFTBFileNameSet();

        static void unsetIsTopologyFileNameSet();
        static void unsetIsParameterFileNameSet();
        static void unsetIsIntraNonBondedFileNameSet();
        static void unsetIsRingPolymerStartFileNameSet();
        static void unsetIsMShakeFileNameSet();
        static void unsetIsDFTBFileNameSet();
    };

}   // namespace settings

#endif   // _FILE_SETTINGS_HPP_<|MERGE_RESOLUTION|>--- conflicted
+++ resolved
@@ -52,10 +52,7 @@
         static inline std::string _rpmdStartFile;
         static inline std::string _mShakeFile;
         static inline std::string _dftbFile = defaults::_DFTB_FILE_DEFAULT_;
-<<<<<<< HEAD
         static inline std::string _pointChargeFile = defaults::_POINTCHARGE_FILE_DEFAULT_;
-        
-=======
 
         // clang-format off
         static inline std::string _qmForcesTempFile     = defaults::_QM_FORCES_TEMP_FILE_DEFAULT_;
@@ -63,7 +60,6 @@
         static inline std::string _StressTensorTempFile = defaults::_STRESS_TENSOR_TEMP_FILE_DEFAULT_;
         // clang-format on
 
->>>>>>> b434bdf4
         static bool inline _isTopologyFileSet       = false;
         static bool inline _isParameterFileSet      = false;
         static bool inline _isIntraNonBondedFileSet = false;
