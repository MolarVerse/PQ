/*****************************************************************************
<GPL_HEADER>

    PQ
    Copyright (C) 2023-now  Jakob Gamper

    This program is free software: you can redistribute it and/or modify
    it under the terms of the GNU General Public License as published by
    the Free Software Foundation, either version 3 of the License, or
    (at your option) any later version.

    This program is distributed in the hope that it will be useful,
    but WITHOUT ANY WARRANTY; without even the implied warranty of
    MERCHANTABILITY or FITNESS FOR A PARTICULAR PURPOSE.  See the
    GNU General Public License for more details.

    You should have received a copy of the GNU General Public License
    along with this program.  If not, see <http://www.gnu.org/licenses/>.

<GPL_HEADER>
******************************************************************************/

#ifndef _SETTINGS_HPP_

#define _SETTINGS_HPP_

#include <string_view>   // for string_view

#include "defaults.hpp"   // for _DIMENSIONALITY_DEFAULT_

namespace settings
{
    /**
     * @enum JobType
     *
     * @brief enum class to store the type of the job
     *
     */
    enum class JobType
    {
        MM_MD,
        QM_MD,
        QMMM_MD,
        RING_POLYMER_QM_MD,
        NONE
    };

    /**
     * @class Settings
     *
     * @brief Stores the general settings of the simulation
     *
     */
    class Settings
    {
       private:
        static inline JobType _jobtype;   // no default value

        static inline bool _useKokkos = false;

        static inline bool _isMMActivated            = false;
        static inline bool _isQMActivated            = false;
        static inline bool _isRingPolymerMDActivated = false;

        static inline size_t _dimensionality =
            defaults::_DIMENSIONALITY_DEFAULT_;

       public:
        Settings()  = default;
        ~Settings() = default;

        [[nodiscard]] static bool isQMOnly();

        static void setJobtype(const std::string_view jobtype);
        static void setJobtype(const JobType jobtype) { _jobtype = jobtype; }

        static void activateMM() { _isMMActivated = true; }
        static void activateQM() { _isQMActivated = true; }
        static void activateRingPolymerMD()
        {
            _isRingPolymerMDActivated = true;
        }

        static void deactivateMM() { _isMMActivated = false; }
        static void deactivateQM() { _isQMActivated = false; }
        static void deactivateRingPolymerMD()
        {
            _isRingPolymerMDActivated = false;
        }

        /***************************
         * standard getter methods *
         ***************************/

        [[nodiscard]] static JobType getJobtype() { return _jobtype; }

        [[nodiscard]] static size_t getDimensionality()
        {
            return _dimensionality;
        }

        [[nodiscard]] static bool useKokkos() { return _useKokkos; }

        [[nodiscard]] static bool isMMActivated() { return _isMMActivated; }
        [[nodiscard]] static bool isQMActivated() { return _isQMActivated; }
<<<<<<< HEAD
        [[nodiscard]] static bool isQMMMActivated() { return _isMMActivated && _isQMActivated; }
        [[nodiscard]] static bool isQMOnlyActivated() { return _isQMActivated && !_isMMActivated; }
        [[nodiscard]] static bool isMMOnlyActivated() { return _isMMActivated && !_isQMActivated; }
        [[nodiscard]] static bool isRingPolymerMDActivated() { return _isRingPolymerMDActivated; }
=======
        [[nodiscard]] static bool isRingPolymerMDActivated()
        {
            return _isRingPolymerMDActivated;
        }
>>>>>>> f7a67f64

        /***************************
         * standard setter methods *
         ***************************/

        static void activateKokkos() { _useKokkos = true; }

        static void setIsMMActivated(const bool isMM) { _isMMActivated = isMM; }
        static void setIsQMActivated(const bool isQM) { _isQMActivated = isQM; }
        static void setIsRingPolymerMDActivated(const bool isRingPolymerMD)
        {
            _isRingPolymerMDActivated = isRingPolymerMD;
        }
        static void setDimensionality(const size_t dimensionality)
        {
            _dimensionality = dimensionality;
        }
    };

}   // namespace settings

#endif   // _SETTINGS_HPP_<|MERGE_RESOLUTION|>--- conflicted
+++ resolved
@@ -103,17 +103,22 @@
 
         [[nodiscard]] static bool isMMActivated() { return _isMMActivated; }
         [[nodiscard]] static bool isQMActivated() { return _isQMActivated; }
-<<<<<<< HEAD
-        [[nodiscard]] static bool isQMMMActivated() { return _isMMActivated && _isQMActivated; }
-        [[nodiscard]] static bool isQMOnlyActivated() { return _isQMActivated && !_isMMActivated; }
-        [[nodiscard]] static bool isMMOnlyActivated() { return _isMMActivated && !_isQMActivated; }
-        [[nodiscard]] static bool isRingPolymerMDActivated() { return _isRingPolymerMDActivated; }
-=======
+        [[nodiscard]] static bool isQMMMActivated()
+        {
+            return _isMMActivated && _isQMActivated;
+        }
+        [[nodiscard]] static bool isQMOnlyActivated()
+        {
+            return _isQMActivated && !_isMMActivated;
+        }
+        [[nodiscard]] static bool isMMOnlyActivated()
+        {
+            return _isMMActivated && !_isQMActivated;
+        }
         [[nodiscard]] static bool isRingPolymerMDActivated()
         {
             return _isRingPolymerMDActivated;
         }
->>>>>>> f7a67f64
 
         /***************************
          * standard setter methods *
